"""
customaction namespaced tasks
"""
from __future__ import print_function
import os
import shutil
import sys

from invoke import task
from invoke.exceptions import Exit

<<<<<<< HEAD
from .utils import bin_name, get_build_flags, get_version_numeric_only, load_release_versions
from .utils import REPO_PATH
from .go import deps
=======
from .utils import get_version_numeric_only
>>>>>>> 3eef08f9

# constants
BIN_PATH = os.path.join(".", "bin", "agent")
AGENT_TAG = "datadog/agent:master"
CUSTOM_ACTION_ROOT_DIR = "tools\\windows\\install-help"

@task
def build(ctx, major_version='7', vstudio_root=None, arch="x64", debug=False):
    """
    Build the custom action library for the agent
    """

    if sys.platform != 'win32':
        print("Custom action library is only for Win32")
        raise Exit(code=1)

    ver = get_version_numeric_only(ctx, env=os.environ, major_version=major_version)
    build_maj, build_min, build_patch = ver.split(".")
    verprops = " /p:MAJ_VER={build_maj} /p:MIN_VER={build_min} /p:PATCH_VER={build_patch} ".format(
            build_maj=build_maj,
            build_min=build_min,
            build_patch=build_patch
        )
    print("arch is {}".format(arch))
    cmd = ""
    configuration = "Release"
    if debug:
        configuration = "Debug"

    if not os.getenv("VCINSTALLDIR"):
        print("VC Not installed in environment; checking other locations")

        vsroot = vstudio_root or os.getenv('VSTUDIO_ROOT')
        if not vsroot:
            print("Must have visual studio installed")
            raise Exit(code=2)
        batchfile = "vcvars64.bat"
        if arch == "x86":
            batchfile = "vcvars32.bat"
        vs_env_bat = '{}\\VC\\Auxiliary\\Build\\{}'.format(vsroot, batchfile)
        cmd = 'call \"{}\" && msbuild {}\\uninstall-cmd\\uninstall-cmd.vcxproj /p:Configuration={} /p:Platform={}'.format(
            vs_env_bat, CUSTOM_ACTION_ROOT_DIR, configuration, arch)
    else:
        cmd = 'msbuild {}\\uninstall-cmd\\uninstall-cmd.vcxproj /p:Configuration={} /p:Platform={}'.format(
            CUSTOM_ACTION_ROOT_DIR, configuration, arch)

    cmd += verprops
    print("Build Command: %s" % cmd)

    ctx.run(cmd)
    srcdll = None
    if arch is not None and arch == "x86":
        srcdll = "{}\\uninstall-cmd\\{}\\uninstall-cmd.exe".format(CUSTOM_ACTION_ROOT_DIR, configuration)
    else:
        srcdll = "{}\\uninstall-cmd\\x64\\{}\\uninstall-cmd.exe".format(CUSTOM_ACTION_ROOT_DIR, configuration)
    shutil.copy2(srcdll, BIN_PATH)

@task
def clean(ctx, arch="x64", debug=False):
    configuration = "Release"
    if debug:
        configuration = "Debug"

    if arch is not None and arch == "x86":
        srcdll = "{}\\uninstall-cmd\\{}".format(CUSTOM_ACTION_ROOT_DIR, configuration)
    else:
        srcdll = "{}\\uninstall-cmd\\x64\\{}".format(CUSTOM_ACTION_ROOT_DIR, configuration)
    shutil.rmtree(srcdll, BIN_PATH)
<|MERGE_RESOLUTION|>--- conflicted
+++ resolved
@@ -9,13 +9,7 @@
 from invoke import task
 from invoke.exceptions import Exit
 
-<<<<<<< HEAD
-from .utils import bin_name, get_build_flags, get_version_numeric_only, load_release_versions
-from .utils import REPO_PATH
-from .go import deps
-=======
 from .utils import get_version_numeric_only
->>>>>>> 3eef08f9
 
 # constants
 BIN_PATH = os.path.join(".", "bin", "agent")
