--- conflicted
+++ resolved
@@ -222,14 +222,7 @@
 }
 
 // GetConnectionStats will read all flows from the driver and convert them into ConnectionStats
-<<<<<<< HEAD
-func (di *DriverInterface) GetConnectionStats() ([]ConnectionStats, []ConnectionStats, error) {
-	connStatsActive := make([]ConnectionStats, 0)
-	connStatsClosed := make([]ConnectionStats, 0)
-=======
 func (di *DriverInterface) GetConnectionStats(active []ConnectionStats, closed []ConnectionStats) ([]ConnectionStats, []ConnectionStats, error) {
-	readbuffer := make([]uint8, di.driverBufferSize)
->>>>>>> 8baf4e2b
 
 	for {
 		var count uint32
