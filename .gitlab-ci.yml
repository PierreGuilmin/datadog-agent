stages:
  - source_test
  - binary_build
  - integration_test
  - package_build
  - internal_deploy
  - check_deploy
  - testkitchen_deploy
  - testkitchen_testing
  - image_build
  - image_deploy
  - deploy
  - deploy_invalidate
  - e2e
  - testkitchen_cleanup

variables:
  # The SRC_PATH is in the GOPATH of the builders which
  # currently is /go
  SRC_PATH: /go/src/github.com/DataDog/datadog-agent
  # Directory in which we execute the omnibus build.
  # For an unknown reason, it does not go well with
  # a ruby dependency if we build directly into $CI_PROJECT_DIR/.omnibus
  OMNIBUS_BASE_DIR: /.omnibus
  # Directory in which we put the artifacts after the build
  # Must be in $CI_PROJECT_DIR
  OMNIBUS_PACKAGE_DIR: $CI_PROJECT_DIR/.omnibus/pkg/
  # Directory in which we execute the omnibus build for SUSE
  # as we want to separate the RPM built for this distro.
  OMNIBUS_BASE_DIR_SUSE: /.omnibus/suse
  # Directory in which we put the artifacts after the build
  # Must be in $CI_PROJECT_DIR
  OMNIBUS_PACKAGE_DIR_SUSE: $CI_PROJECT_DIR/.omnibus/suse/pkg
  OMNIBUS_BASE_DIR_WIN: c:\omni-base\$CI_RUNNER_ID
  OMNIBUS_BASE_DIR_WIN_OMNIBUS: c:/omni-base/$CI_RUNNER_ID
  DD_AGENT_TESTING_DIR: $CI_PROJECT_DIR/test/kitchen
  STATIC_BINARIES_DIR: bin/static
  DOGSTATSD_BINARIES_DIR: bin/dogstatsd
  AGENT_BINARIES_DIR: bin/agent
  CLUSTER_AGENT_BINARIES_DIR: bin/datadog-cluster-agent
  SYSTEM_PROBE_BINARIES_DIR: bin/system-probe
  DEB_S3_BUCKET: apt.datad0g.com
  RPM_S3_BUCKET: yum.datad0g.com
  WIN_S3_BUCKET: dd-agent-mstesting
  PROCESS_S3_BUCKET: datad0g-process-agent
  ANDROID_S3_BUCKET: dd-agent-androidtesting
  DEB_RPM_BUCKET_BRANCH: nightly  # branch of the DEB_S3_BUCKET and RPM_S3_BUCKET repos to release to, 'nightly' or 'beta'
  DEB_TESTING_S3_BUCKET: apttesting.datad0g.com
  RPM_TESTING_S3_BUCKET: yumtesting.datad0g.com
  WINDOWS_TESTING_S3_BUCKET: $WIN_S3_BUCKET/pipelines/$CI_PIPELINE_ID
  WINDOWS_BUILDS_S3_BUCKET: $WIN_S3_BUCKET/builds
  ANDROID_BUILDS_S3_BUCKET: $ANDROID_S3_BUCKET/builds
  DEB_RPM_TESTING_BUCKET_BRANCH: testing  # branch of the DEB_TESTING_S3_BUCKET and RPM_TESTING_S3_BUCKET repos to release to, 'testing'
  DD_REPO_BRANCH_NAME: $CI_COMMIT_REF_NAME
  S3_CP_OPTIONS: --only-show-errors --region us-east-1 --sse AES256
  S3_CP_CMD: aws s3 cp $S3_CP_OPTIONS
  S3_ARTEFACTS_URI: s3://dd-ci-artefacts-build-stable/$CI_PROJECT_NAME/$CI_PIPELINE_ID
  S3_OMNIBUS_CACHE_BUCKET: dd-ci-datadog-agent-omnibus-cache-build-stable
  S3_DSD6_URI: s3://dsd6-staging/linux
  RELEASE_VERSION: nightly


# Default before_script for all the jobs. If you create a new job and don't want this to execute
# you NEED to overwrite it.
before_script:
  - echo running default before_script
  - cd $SRC_PATH
  - pip install --upgrade --ignore-installed pip setuptools
  - pip install -r requirements.txt
  - inv -e deps --dep-vendor-only

#
# Trigger conditions
#

# run job only when triggered by an external tool (ex: Jenkins). This is used
# for jobs that run both on nightlies and tags
.run_when_triggered: &run_when_triggered
  only:
    - triggers


# anchor to trigger test kitchen setup, run, and cleanup (so all stages
# are run if one stage is run).  Triggers as defined:
# - master
# - tags (a tagged build)
# - triggers (as above, when triggered by an external tool like jenkins)
# - web (when the build is triggered by a specific build request through the
#        web interface.  This way, if a kitchen run is desired on a specific branch,
#        it can be triggered by requesting a specific build)
#
.run_when_testkitchen_triggered: &run_when_testkitchen_triggered
  only:
    - master
    - tags
    - triggers
    - web

# run job only when triggered by an external tool (ex: Jenkins) and when
# RELEASE_VERSION is NOT "nightly". In this setting we are building either a
# new tagged version of the agent (an RC for example). In both cases the
# artifacts should be uploaded to our staging repository.

.run_when_triggered_on_tag: &run_when_triggered_on_tag
  only:
    refs:
      - triggers
  except: # we have to use except since gitlab doens't handle '!=' operator
    variables:
      - $RELEASE_VERSION == "nightly"
      - $RELEASE_VERSION == "" # no  RELEASE_VERSION means a nightly build for omnibus

# run job only when triggered by an external tool (ex: Jenkins) and when
# RELEASE_VERSION is "nightly". In this setting we build from master and update
# the nightly build for windows, linux and docker.

.run_when_triggered_on_nightly: &run_when_triggered_on_nightly
  only:
    refs:
      - triggers
    variables:
      - $RELEASE_VERSION == "nightly"

#
# Job conditions
#

# run job when building Datadog Cluster Agent release tag

.run_on_cluster_agent_tag: &run_on_cluster_agent_tag
  only:
    refs:
      - tags
    variables:
      - $CI_COMMIT_TAG =~ /^dca-([\d.-]|rc)+$/

# skip job when building Datadog Cluster Agent release tag

.skip_on_cluster_agent_tag: &skip_on_cluster_agent_tag
  except:
    refs:
      - tags
    variables:
      - $CI_COMMIT_TAG =~ /^dca-([\d.-]|rc)+$/

#
# source_test
#

# run tests for deb-x64
run_tests_deb-x64:
  stage: source_test
  image: 486234852809.dkr.ecr.us-east-1.amazonaws.com/ci/datadog-agent-buildimages/deb_x64:v1583774-0212fb8
  tags: [ "runner:main", "size:2xlarge" ]
  before_script:
    - pip install wheel
    - pip install -r requirements.txt
    - go get gopkg.in/yaml.v2
    - inv -e rtloader.build --install-prefix=$SRC_PATH/dev
    - inv -e rtloader.install
    - inv -e rtloader.format --raise-if-changed
    - inv -e rtloader.test
    - inv deps --verbose --dep-vendor-only
  script:
    - inv -e test --race --profile --cpus 4

# run tests for rpm-x64
run_test_rpm-x64:
  stage: source_test
<<<<<<< HEAD
  image: 486234852809.dkr.ecr.us-east-1.amazonaws.com/ci/datadog-agent-buildimages/rpm_x64:v1555595-c27fe13
=======
  image: 486234852809.dkr.ecr.us-east-1.amazonaws.com/ci/datadog-agent-buildimages/rpm_x64:v1583774-0212fb8
>>>>>>> bd69d6a1
  tags: [ "runner:main", "size:2xlarge" ]
  script:
    # Exclude systemd because it cannot succeed on Centos 6: the image doesn't have the shared object required by
    # https://github.com/coreos/go-systemd/blob/c8cc474ba8655dfbdb0ac7fcc09b7faf5b643caf/sdjournal/functions.go#L46
    # This is OK because the test on systemd still runs on the debian image above
    # We also exclude python since centos 6 doesn't ship python and we run 'python' tests on the debian image.
    - inv -e test --race --profile --cpus 4 --build-exclude=systemd,python

# run tests for eBPF code
run_tests_ebpf:
  stage: source_test
  # TODO(processes): change this to be ebpf:latest when we move to go1.12.x on the agent
  image: 486234852809.dkr.ecr.us-east-1.amazonaws.com/ci/datadog-agent-builders/ebpf:go1.10.1
  before_script:
    - cd $SRC_PATH
    - inv -e deps --verbose --dep-vendor-only
  tags: [ "runner:main", "size:large" ]
  script:
    # For now only check bpf bytes since we don't have a way to run eBPF tests without mounting a debugfs
    - inv -e system-probe.test --only-check-bpf-bytes

# scan the dependencies for security vulnerabilities with snyk
run_security_scan_test:
  stage: source_test
  image: 486234852809.dkr.ecr.us-east-1.amazonaws.com/snyk:latest
  tags: ["runner:main", "size:large"]
  only:
    - master
  before_script:
    # this image isn't built in the datadog-agent-builders repo
    # it doesn't have invoke so we install the dependencies without invoke
    - mkdir -p $GOPATH/src/github.com/DataDog/datadog-agent
    - rsync -azr --delete ./ $GOPATH/src/github.com/DataDog/datadog-agent
    - cd $GOPATH/src/github.com/DataDog/datadog-agent
    - pip install -r requirements.txt
    - inv deps --dep-vendor-only
  script:
    - set +x     # don't print the api key to the logs
    # send the list of the dependencies to snyk
    - SNYK_TOKEN=$(aws ssm get-parameter --region us-east-1 --name ci.datadog-agent.snyk_token --with-decryption --query "Parameter.Value" --out text)
      snyk monitor --project-name=datadog-agent-requirements.txt --file=requirements.txt --package-manager=pip
    - SNYK_TOKEN=$(aws ssm get-parameter --region us-east-1 --name ci.datadog-agent.snyk_token --with-decryption --query "Parameter.Value" --out text)
      snyk monitor --project-name=datadog-agent-gopkg.lock --file=Gopkg.lock

# check consistency of Gopkg.lock
run_dep_check_lock:
  stage: source_test
<<<<<<< HEAD
  image: 486234852809.dkr.ecr.us-east-1.amazonaws.com/ci/datadog-agent-buildimages/deb_x64:v1555595-c27fe13
=======
  image: 486234852809.dkr.ecr.us-east-1.amazonaws.com/ci/datadog-agent-buildimages/deb_x64:v1583774-0212fb8
>>>>>>> bd69d6a1
  tags: [ "runner:main", "size:large" ]
  before_script:
    - cd $SRC_PATH
    - pip install --upgrade --ignore-installed pip setuptools
    - pip install -r requirements.txt
    - inv -e deps --no-dep-ensure --no-checks
  script:
    # Print a message and fail if dep check fails
    - dep check --skip-vendor || (echo "Gopkg.lock is out of sync with Gopkg.toml and project imports. Please run 'inv deps' and commit the change on Gopkg.lock." && false)

#
# binary_build
#

# build dogstatsd static for deb-x64
build_dogstatsd_static-deb_x64:
  stage: binary_build
<<<<<<< HEAD
  image: 486234852809.dkr.ecr.us-east-1.amazonaws.com/ci/datadog-agent-buildimages/deb_x64:v1555595-c27fe13
=======
  image: 486234852809.dkr.ecr.us-east-1.amazonaws.com/ci/datadog-agent-buildimages/deb_x64:v1583774-0212fb8
>>>>>>> bd69d6a1
  tags: [ "runner:main", "size:large" ]
  script:
    - inv -e dogstatsd.build --static
    - $S3_CP_CMD $SRC_PATH/$STATIC_BINARIES_DIR/dogstatsd $S3_ARTEFACTS_URI/static/dogstatsd

# build puppy agent for deb-x64, to make sure the build is not broken because of build flags
build_puppy_agent-deb_x64:
  stage: binary_build
<<<<<<< HEAD
  image: 486234852809.dkr.ecr.us-east-1.amazonaws.com/ci/datadog-agent-buildimages/deb_x64:v1555595-c27fe13
=======
  image: 486234852809.dkr.ecr.us-east-1.amazonaws.com/ci/datadog-agent-buildimages/deb_x64:v1583774-0212fb8
>>>>>>> bd69d6a1
  tags: [ "runner:main", "size:large" ]
  script:
    - inv -e agent.build --puppy
    - $S3_CP_CMD $SRC_PATH/$AGENT_BINARIES_DIR/agent $S3_ARTEFACTS_URI/puppy/agent

# build puppy agent for ARM, to make sure the build is not broken because of build targets
build_puppy_agent-deb_x64_arm:
  stage: binary_build
<<<<<<< HEAD
  image: 486234852809.dkr.ecr.us-east-1.amazonaws.com/ci/datadog-agent-buildimages/deb_x64:v1555595-c27fe13
=======
  image: 486234852809.dkr.ecr.us-east-1.amazonaws.com/ci/datadog-agent-buildimages/deb_x64:v1583774-0212fb8
>>>>>>> bd69d6a1
  tags: [ "runner:main", "size:large" ]
  script:
    - GOOS=linux GOARCH=arm inv -e agent.build --puppy

# build dogstatsd for deb-x64
build_dogstatsd-deb_x64:
  stage: binary_build
<<<<<<< HEAD
  image: 486234852809.dkr.ecr.us-east-1.amazonaws.com/ci/datadog-agent-buildimages/deb_x64:v1555595-c27fe13
=======
  image: 486234852809.dkr.ecr.us-east-1.amazonaws.com/ci/datadog-agent-buildimages/deb_x64:v1583774-0212fb8
>>>>>>> bd69d6a1
  tags: [ "runner:main", "size:large" ]
  script:
    - inv -e dogstatsd.build
    - $S3_CP_CMD $SRC_PATH/$DOGSTATSD_BINARIES_DIR/dogstatsd $S3_ARTEFACTS_URI/dogstatsd/dogstatsd

# build cluster-agent bin
cluster_agent-build:
  stage: binary_build
<<<<<<< HEAD
  image: 486234852809.dkr.ecr.us-east-1.amazonaws.com/ci/datadog-agent-buildimages/deb_x64:v1555595-c27fe13
=======
  image: 486234852809.dkr.ecr.us-east-1.amazonaws.com/ci/datadog-agent-buildimages/deb_x64:v1583774-0212fb8
>>>>>>> bd69d6a1
  tags: [ "runner:main", "size:large" ]
  script:
    - inv -e cluster-agent.build
    - $S3_CP_CMD $SRC_PATH/$CLUSTER_AGENT_BINARIES_DIR/datadog-cluster-agent $S3_ARTEFACTS_URI/datadog-cluster-agent
    - $S3_CP_CMD $SRC_PATH/Dockerfiles/cluster-agent/datadog-cluster.yaml $S3_ARTEFACTS_URI/datadog-cluster.yaml
    - $S3_CP_CMD --recursive $SRC_PATH/$CLUSTER_AGENT_BINARIES_DIR/dist/templates $S3_ARTEFACTS_URI/dist/templates

# build system-probe bin
system_probe-build:
  stage: binary_build
  # TODO(processes): change this to be ebpf:latest when we move to go1.12.x on the agent
  image: 486234852809.dkr.ecr.us-east-1.amazonaws.com/ci/datadog-agent-builders/ebpf:go1.10.1
  before_script:
    - cd $SRC_PATH
    - inv -e deps --verbose --dep-vendor-only
  tags: [ "runner:main", "size:large" ]
  script:
    - inv -e system-probe.build
    - $S3_CP_CMD $SRC_PATH/$SYSTEM_PROBE_BINARIES_DIR/system-probe $S3_ARTEFACTS_URI/system-probe

#
# integration_test
#

# run benchmarks on deb
# run_benchmarks-deb_x64:
#   stage: integration_test
<<<<<<< HEAD
#   image: 486234852809.dkr.ecr.us-east-1.amazonaws.com/ci/datadog-agent-buildimages/deb_x64:v1555595-c27fe13
=======
#   image: 486234852809.dkr.ecr.us-east-1.amazonaws.com/ci/datadog-agent-buildimages/deb_x64:v1576678-345e51f
>>>>>>> bd69d6a1
#   allow_failure: true  # FIXME: this was set to true to temporarily unblock the pipeline
#   tags: [ "runner:main", "size:large" ]
#   script:
#     - inv -e bench.aggregator
#     # FIXME: in our docker image, non ascii characters printed by the benchmark
#     # make invoke traceback. For now, the workaround is to call the benchmarks
#     # manually
#     - inv -e bench.build-dogstatsd

#     - set +x # make sure we don't output the creds to the build log
#     - DD_AGENT_API_KEY=$(aws ssm get-parameter --region us-east-1 --name ci.datadog-agent.dd_agent_api_key --with-decryption --query "Parameter.Value" --out text)

#     # dogstatsd validation - not really benchmarking: gitlab isn't the right place to do this.
#     - ./bin/benchmarks/dogstatsd -pps=20000 -dur 30 -ser 5 -branch $DD_REPO_BRANCH_NAME -api-key $DD_AGENT_API_KEY
#   artifacts:
#     expire_in: 2 weeks
#     paths:
#       - benchmarks

# check the size of the static dogstatsd binary
run_dogstatsd_size_test:
  stage: integration_test
<<<<<<< HEAD
  image: 486234852809.dkr.ecr.us-east-1.amazonaws.com/ci/datadog-agent-buildimages/deb_x64:v1555595-c27fe13
=======
  image: 486234852809.dkr.ecr.us-east-1.amazonaws.com/ci/datadog-agent-buildimages/deb_x64:v1583774-0212fb8
>>>>>>> bd69d6a1
  tags: [ "runner:main", "size:large" ]
  before_script:
    # Disable global before_script
    - mkdir -p $STATIC_BINARIES_DIR
    - $S3_CP_CMD $S3_ARTEFACTS_URI/static/dogstatsd $STATIC_BINARIES_DIR/dogstatsd
  script:
    - inv -e dogstatsd.size-test --skip-build

#
# package_build
#

# build Agent package for deb-x64
agent_deb-x64:
  stage: package_build
<<<<<<< HEAD
  image: 486234852809.dkr.ecr.us-east-1.amazonaws.com/ci/datadog-agent-buildimages/deb_x64:v1555595-c27fe13
=======
  image: 486234852809.dkr.ecr.us-east-1.amazonaws.com/ci/datadog-agent-buildimages/deb_x64:v1583774-0212fb8
>>>>>>> bd69d6a1
  tags: [ "runner:main", "size:2xlarge" ]
  variables:
    AWS_CONTAINER_CREDENTIALS_RELATIVE_URI: /credentials
  script:
    # remove artifacts from previous pipelines that may come from the cache
    - rm -rf $OMNIBUS_PACKAGE_DIR/*
    # Retrieve the system-probe from S3
    # - $S3_CP_CMD $S3_ARTEFACTS_URI/system-probe $SRC_PATH/$SYSTEM_PROBE_BINARIES_DIR/system-probe
    # Artifacts and cache must live within project directory but we run omnibus in a neutral directory.
    # Thus, we move the artifacts at the end in a gitlab-friendly dir.
    # Use --skip-deps since the deps are installed by `before_script`.
    - inv -e agent.omnibus-build --release-version "$RELEASE_VERSION" --base-dir $OMNIBUS_BASE_DIR --omnibus-s3-cache --skip-deps
    - dpkg -c $OMNIBUS_BASE_DIR/pkg/datadog-agent*_amd64.deb
    - $S3_CP_CMD $OMNIBUS_BASE_DIR/pkg/datadog-agent*_amd64.deb $S3_ARTEFACTS_URI/datadog-agent_amd64.deb
    - mkdir -p $OMNIBUS_PACKAGE_DIR && cp $OMNIBUS_BASE_DIR/pkg/datadog-agent*_amd64.deb{,.metadata.json} $OMNIBUS_PACKAGE_DIR
  # TODO: enabling the cache cause builds to be slower and slower on `master`. Re-enable once this is investigated/fixed
  # cache:
  #   # cache per branch
  #   key: $CI_COMMIT_REF_NAME
  #   paths:
  #     - $OMNIBUS_BASE_DIR
  artifacts:
    expire_in: 2 weeks
    paths:
      - $OMNIBUS_PACKAGE_DIR

# build Agent package for deb-x64
puppy_deb-x64:
  stage: package_build
<<<<<<< HEAD
  image: 486234852809.dkr.ecr.us-east-1.amazonaws.com/ci/datadog-agent-buildimages/deb_x64:v1555595-c27fe13
=======
  image: 486234852809.dkr.ecr.us-east-1.amazonaws.com/ci/datadog-agent-buildimages/deb_x64:v1583774-0212fb8
>>>>>>> bd69d6a1
  tags: [ "runner:main", "size:2xlarge" ]
  variables:
    AWS_CONTAINER_CREDENTIALS_RELATIVE_URI: /credentials
  script:
    # remove artifacts from previous pipelines that may come from the cache
    - rm -rf $OMNIBUS_PACKAGE_DIR/*
    # Artifacts and cache must live within project directory but we run omnibus in a neutral directory.
    # Thus, we move the artifacts at the end in a gitlab-friendly dir.
    # Use --skip-deps since the deps are installed by `before_script`.
    - inv -e agent.omnibus-build --puppy --log-level debug --release-version "$RELEASE_VERSION" --base-dir $OMNIBUS_BASE_DIR --skip-deps
    - dpkg -c $OMNIBUS_BASE_DIR/pkg/datadog-puppy*_amd64.deb
    - $S3_CP_CMD $OMNIBUS_BASE_DIR/pkg/datadog-puppy*_amd64.deb $S3_ARTEFACTS_URI/datadog-puppy_amd64.deb
    - mkdir -p $OMNIBUS_PACKAGE_DIR && cp $OMNIBUS_BASE_DIR/pkg/datadog-puppy*_amd64.deb{,.metadata.json} $OMNIBUS_PACKAGE_DIR
  # TODO: enabling the cache cause builds to be slower and slower on `master`. Re-enable once this is investigated/fixed
  # cache:
  #   # cache per branch
  #   key: $CI_COMMIT_REF_NAME
  #   paths:
  #     - $OMNIBUS_BASE_DIR
  artifacts:
    expire_in: 2 weeks
    paths:
      - $OMNIBUS_PACKAGE_DIR

# build Agent package for rpm-x64
agent_rpm-x64:
  stage: package_build
<<<<<<< HEAD
  image: 486234852809.dkr.ecr.us-east-1.amazonaws.com/ci/datadog-agent-buildimages/rpm_x64:v1555595-c27fe13
=======
  image: 486234852809.dkr.ecr.us-east-1.amazonaws.com/ci/datadog-agent-buildimages/rpm_x64:v1583774-0212fb8
>>>>>>> bd69d6a1
  tags: [ "runner:main", "size:2xlarge" ]
  variables:
    AWS_CONTAINER_CREDENTIALS_RELATIVE_URI: /credentials
  script:
    # remove artifacts from previous pipelines that may come from the cache
    - rm -rf $OMNIBUS_PACKAGE_DIR/*
    # Artifacts and cache must live within project directory but we run omnibus in a neutral directory.
    # Thus, we move the artifacts at the end in a gitlab-friendly dir.
    - set +x
    - RPM_GPG_KEY=$(aws ssm get-parameter --region us-east-1 --name ci.datadog-agent.rpm_signing_private_key --with-decryption --query "Parameter.Value" --out text)
    - printf -- "$RPM_GPG_KEY" | gpg --import --batch
    - export RPM_SIGNING_PASSPHRASE=$(aws ssm get-parameter --region us-east-1 --name ci.datadog-agent.rpm_signing_key_passphrase --with-decryption --query "Parameter.Value" --out text)
    - set -x
    # Retrieve the system-probe from S3
    # - $S3_CP_CMD $S3_ARTEFACTS_URI/system-probe $SRC_PATH/$SYSTEM_PROBE_BINARIES_DIR/system-probe
    # use --skip-deps since the deps are installed by `before_script`
    - inv -e agent.omnibus-build --release-version "$RELEASE_VERSION" --base-dir $OMNIBUS_BASE_DIR --omnibus-s3-cache --skip-deps
    - rpm -i $OMNIBUS_BASE_DIR/pkg/*.rpm
    - mkdir -p $OMNIBUS_PACKAGE_DIR && cp $OMNIBUS_BASE_DIR/pkg/*.{rpm,metadata.json} $OMNIBUS_PACKAGE_DIR
  # TODO: enabling the cache cause builds to be slower and slower on `master`. Re-enable once this is investigated/fixed
  # cache:
  #   # cache per branch
  #   key: $CI_COMMIT_REF_NAME
  #   paths:
  #     - $OMNIBUS_BASE_DIR
  artifacts:
    expire_in: 2 weeks
    paths:
      - $OMNIBUS_PACKAGE_DIR

# build Agent package for suse-x64
agent_suse-x64:
  stage: package_build
  image: 486234852809.dkr.ecr.us-east-1.amazonaws.com/ci/datadog-agent-builders/suse_x64:latest
  tags: [ "runner:main", "size:2xlarge" ]
  variables:
    AWS_CONTAINER_CREDENTIALS_RELATIVE_URI: /credentials
  script:
    # remove artifacts from previous pipelines that may come from the cache
    - rm -rf $OMNIBUS_PACKAGE_DIR_SUSE/*
    # Artifacts and cache must live within project directory but we run omnibus in a neutral directory.
    # Thus, we move the artifacts at the end in a gitlab-friendly dir.
    - set +x
    - RPM_GPG_KEY=$(aws ssm get-parameter --region us-east-1 --name ci.datadog-agent.rpm_signing_private_key --with-decryption --query "Parameter.Value" --out text)
    - printf -- "$RPM_GPG_KEY" | gpg --import --batch
    - export RPM_SIGNING_PASSPHRASE=$(aws ssm get-parameter --region us-east-1 --name ci.datadog-agent.rpm_signing_key_passphrase --with-decryption --query "Parameter.Value" --out text)
    - set -x
    # Retrieve the system-probe from S3
    # - $S3_CP_CMD $S3_ARTEFACTS_URI/system-probe $SRC_PATH/$SYSTEM_PROBE_BINARIES_DIR/system-probe
    # use --skip-deps since the deps are installed by `before_script`
    - inv -e agent.omnibus-build --release-version "$RELEASE_VERSION" --base-dir $OMNIBUS_BASE_DIR_SUSE --omnibus-s3-cache --skip-deps
    - mkdir -p $OMNIBUS_PACKAGE_DIR_SUSE && cp $OMNIBUS_BASE_DIR_SUSE/pkg/*.{rpm,metadata.json} $OMNIBUS_PACKAGE_DIR_SUSE
    # FIXME: skip the installation step until we fix the preinst/postinst scripts in the rpm package
    # to also work with SUSE11
    # - rpm -i $OMNIBUS_PACKAGE_DIR_SUSE/*.rpm
  # TODO: enabling the cache cause builds to be slower and slower on `master`. Re-enable once this is investigated/fixed
  # cache:
  #   # cache per branch
  #   key: $CI_COMMIT_REF_NAME
  #   paths:
  #     - $OMNIBUS_BASE_DIR_SUSE
  artifacts:
    expire_in: 2 weeks
    paths:
      - $OMNIBUS_PACKAGE_DIR_SUSE

# build Agent package for Windows
build_windows_msi_x64:
  ## this is a weird workaround. Can't use the built-in CI_PROJECT_DIR because the path separators
  ## are wrong.  Record the PROJECT dir with the correct path separators to be used later
  before_script:
    - set WIN_CI_PROJECT_DIR=%CD%
    - if exist .omnibus rd /s/q .omnibus
    - mkdir .omnibus\pkg
    - if exist \omnibus-ruby rd /s/q \omnibus-ruby
    - if exist %OMNIBUS_BASE_DIR_WIN% rd /s/q %OMNIBUS_BASE_DIR_WIN%
    - if exist \opt\datadog-agent rd /s/q \opt\datadog-agent
    - if exist %GOPATH%\src rd /s/q %GOPATH%\src
    - mkdir %GOPATH%\src\github.com\DataDog\datadog-agent
    - xcopy /q/h/e/s * %GOPATH%\src\github.com\DataDog\datadog-agent
    - cd %GOPATH%\src\github.com\DataDog\datadog-agent
    - inv -e deps --verbose --dep-vendor-only --no-checks
  stage: package_build
  variables:
    WINDOWS_BUILDER: 'true'
    CREDENTIALS_FILE_PATH: 'c:\users\gitlab\.aws\config'
  tags: ["runner:windows-agent6"]
  script:
    # remove artifacts from previous pipelines that may come from the cache
    - cd %GOPATH%\src\github.com\DataDog\datadog-agent
    # use --skip-deps since the deps are installed by `before_script`
    - inv agent.omnibus-build --release-version %RELEASE_VERSION% --omnibus-s3-cache --base-dir %OMNIBUS_BASE_DIR_WIN_OMNIBUS% --skip-deps
    # copy the results from the build dir to here, because artifacts must be relative to the project directory
    - copy %OMNIBUS_BASE_DIR_WIN%\pkg\* %WIN_CI_PROJECT_DIR%\.omnibus\pkg
  artifacts:
    expire_in: 2 weeks
    paths:
      - .omnibus/pkg

# build Agent package for android
agent_android_apk:
  stage: package_build
  image: 486234852809.dkr.ecr.us-east-1.amazonaws.com/ci/datadog-agent-builders/android_builder:latest
  tags: [ "runner:main", "size:large" ]
  variables:
    AWS_CONTAINER_CREDENTIALS_RELATIVE_URI: /credentials
  before_script:
    - echo running android before_script
    - cd $SRC_PATH
    - pip install -U pip
    - pip install -r requirements.txt
    - inv -e deps --android --dep-vendor-only --no-checks
    # Some Android license has changed, we have to accept the new version.
    # But on top of that, there is a bug in sdkmanager not updating correctly
    # the existing license, so, we have to manually accept the new license.
    # https://issuetracker.google.com/issues/123054726
    # The real fix will be to change the builders
    - echo "24333f8a63b6825ea9c5514f83c2829b004d1fee" > "$ANDROID_HOME/licenses/android-sdk-license"
  script:
    # remove artifacts from previous pipelines that may come from the cache
    - rm -rf $OMNIBUS_PACKAGE_DIR/*
    # for now do the steps manually.  Should eventually move this to an invoke
    # task
    - inv -e android.build
    - mkdir -p $OMNIBUS_PACKAGE_DIR
    - cp ./bin/agent/ddagent-*-unsigned.apk $OMNIBUS_PACKAGE_DIR
  artifacts:
    expire_in: 2 weeks
    paths:
      - $OMNIBUS_PACKAGE_DIR

# build Dogstastd package for deb-x64
dogstatsd_deb-x64:
  stage: package_build
<<<<<<< HEAD
  image: 486234852809.dkr.ecr.us-east-1.amazonaws.com/ci/datadog-agent-buildimages/deb_x64:v1555595-c27fe13
=======
  image: 486234852809.dkr.ecr.us-east-1.amazonaws.com/ci/datadog-agent-buildimages/deb_x64:v1583774-0212fb8
>>>>>>> bd69d6a1
  tags: [ "runner:main", "size:large" ]
  variables:
    AWS_CONTAINER_CREDENTIALS_RELATIVE_URI: /credentials
  script:
    # remove artifacts from previous pipelines that may come from the cache
    - rm -rf $OMNIBUS_PACKAGE_DIR/*
    # Artifacts and cache must live within project directory but we run omnibus in a neutral directory.
    # Thus, we move the artifacts at the end in a gitlab-friendly dir.
    # Use --skip-deps since the deps are installed by `before_script`.
    - inv -e dogstatsd.omnibus-build --release-version "$RELEASE_VERSION" --base-dir $OMNIBUS_BASE_DIR --omnibus-s3-cache --skip-deps
    - dpkg -c $OMNIBUS_BASE_DIR/pkg/datadog-dogstatsd*_amd64.deb
    - $S3_CP_CMD $OMNIBUS_BASE_DIR/pkg/datadog-dogstatsd*_amd64.deb $S3_ARTEFACTS_URI/datadog-dogstatsd_amd64.deb
    - mkdir -p $OMNIBUS_PACKAGE_DIR && cp $OMNIBUS_BASE_DIR/pkg/datadog-dogstatsd*_amd64.deb{,.metadata.json} $OMNIBUS_PACKAGE_DIR
  # TODO: enabling the cache cause builds to be slower and slower on `master`. Re-enable once this is investigated/fixed
  # cache:
  #   # cache per branch
  #   key: $CI_COMMIT_REF_NAME
  #   paths:
  #     - $OMNIBUS_BASE_DIR
  artifacts:
    expire_in: 2 weeks
    paths:
      - $OMNIBUS_PACKAGE_DIR

# build Dogstastd package for rpm-x64
dogstatsd_rpm-x64:
  stage: package_build
<<<<<<< HEAD
  image: 486234852809.dkr.ecr.us-east-1.amazonaws.com/ci/datadog-agent-buildimages/rpm_x64:v1555595-c27fe13
=======
  image: 486234852809.dkr.ecr.us-east-1.amazonaws.com/ci/datadog-agent-buildimages/rpm_x64:v1583774-0212fb8
>>>>>>> bd69d6a1
  tags: [ "runner:main", "size:large" ]
  variables:
    AWS_CONTAINER_CREDENTIALS_RELATIVE_URI: /credentials
  script:
    # remove artifacts from previous pipelines that may come from the cache
    - rm -rf $OMNIBUS_PACKAGE_DIR/*
    # Artifacts and cache must live within project directory but we run omnibus
    # from the GOPATH (see above). We then call `invoke` passing --base-dir,
    # pointing to a gitlab-friendly location.
    - set +x
    - RPM_GPG_KEY=$(aws ssm get-parameter --region us-east-1 --name ci.datadog-agent.rpm_signing_private_key --with-decryption --query "Parameter.Value" --out text)
    - printf -- "$RPM_GPG_KEY" | gpg --import --batch
    - export RPM_SIGNING_PASSPHRASE=$(aws ssm get-parameter --region us-east-1 --name ci.datadog-agent.rpm_signing_key_passphrase --with-decryption --query "Parameter.Value" --out text)
    - set -x
    # Use --skip-deps since the deps are installed by `before_script`.
    - inv -e dogstatsd.omnibus-build --release-version "$RELEASE_VERSION" --base-dir $OMNIBUS_BASE_DIR --omnibus-s3-cache --skip-deps
    - rpm -i $OMNIBUS_BASE_DIR/pkg/*.rpm
    - mkdir -p $OMNIBUS_PACKAGE_DIR && cp $OMNIBUS_BASE_DIR/pkg/*.{rpm,metadata.json} $OMNIBUS_PACKAGE_DIR
  # TODO: enabling the cache cause builds to be slower and slower on `master`. Re-enable once this is investigated/fixed
  # cache:
  #   # cache per branch
  #   key: $CI_COMMIT_REF_NAME
  #   paths:
  #     - $OMNIBUS_BASE_DIR
  artifacts:
    expire_in: 2 weeks
    paths:
      - $OMNIBUS_PACKAGE_DIR


# build Dogstastd package for rpm-x64
dogstatsd_suse-x64:
  stage: package_build
  image: 486234852809.dkr.ecr.us-east-1.amazonaws.com/ci/datadog-agent-builders/suse_x64:latest
  tags: [ "runner:main", "size:large" ]
  variables:
    AWS_CONTAINER_CREDENTIALS_RELATIVE_URI: /credentials
  script:
    # remove artifacts from previous pipelines that may come from the cache
    - rm -rf $OMNIBUS_PACKAGE_DIR/*
    # Artifacts and cache must live within project directory but we run omnibus
    # from the GOPATH (see above). We then call `invoke` passing --base-dir,
    # pointing to a gitlab-friendly location.
    - set +x
    - RPM_GPG_KEY=$(aws ssm get-parameter --region us-east-1 --name ci.datadog-agent.rpm_signing_private_key --with-decryption --query "Parameter.Value" --out text)
    - printf -- "$RPM_GPG_KEY" | gpg --import --batch
    - export RPM_SIGNING_PASSPHRASE=$(aws ssm get-parameter --region us-east-1 --name ci.datadog-agent.rpm_signing_key_passphrase --with-decryption --query "Parameter.Value" --out text)
    - set -x
    # Use --skip-deps since the deps are installed by `before_script`.
    - inv -e dogstatsd.omnibus-build --release-version "$RELEASE_VERSION" --base-dir $OMNIBUS_BASE_DIR_SUSE --omnibus-s3-cache --skip-deps
    - rpm -i $OMNIBUS_BASE_DIR_SUSE/pkg/*.rpm
    - mkdir -p $OMNIBUS_PACKAGE_DIR_SUSE && cp $OMNIBUS_BASE_DIR_SUSE/pkg/*.{rpm,metadata.json} $OMNIBUS_PACKAGE_DIR_SUSE
  # TODO: enabling the cache cause builds to be slower and slower on `master`. Re-enable once this is investigated/fixed
  # cache:
  #   # cache per branch
  #   key: $CI_COMMIT_REF_NAME
  #   paths:
  #     - $OMNIBUS_BASE_DIR_SUSE
  artifacts:
    expire_in: 2 weeks
    paths:
      - $OMNIBUS_PACKAGE_DIR_SUSE

# deploy debian packages to apt staging repo
deploy_deb_testing:
  stage: testkitchen_deploy
  image: 486234852809.dkr.ecr.us-east-1.amazonaws.com/ci/datadog-agent-builders/deploy:latest
  before_script:
    - ls $OMNIBUS_PACKAGE_DIR
  <<: *run_when_testkitchen_triggered
  tags: [ "runner:main", "size:large" ]
  script:
    - source /usr/local/rvm/scripts/rvm
    - rvm use 2.4

    - set +x # make sure we don't output the creds to the build log

    - APT_SIGNING_KEY_ID=$(aws ssm get-parameter --region us-east-1 --name ci.datadog-agent.apt_signing_key_id --with-decryption --query "Parameter.Value" --out text)
    - APT_SIGNING_PRIVATE_KEY_PART1=$(aws ssm get-parameter --region us-east-1 --name ci.datadog-agent.apt_signing_private_key_part1 --with-decryption --query "Parameter.Value" --out text)
    - APT_SIGNING_PRIVATE_KEY_PART2=$(aws ssm get-parameter --region us-east-1 --name ci.datadog-agent.apt_signing_private_key_part2 --with-decryption --query "Parameter.Value" --out text)
    - APT_SIGNING_KEY_PASSPHRASE=$(aws ssm get-parameter --region us-east-1 --name ci.datadog-agent.apt_signing_key_passphrase --with-decryption --query "Parameter.Value" --out text)

    - echo "$APT_SIGNING_KEY_ID"
    - printf -- "$APT_SIGNING_PRIVATE_KEY_PART1\n$APT_SIGNING_PRIVATE_KEY_PART2\n" | gpg --import --batch

    - echo "$APT_SIGNING_KEY_PASSPHRASE" | deb-s3 upload -c "pipeline-$CI_PIPELINE_ID" -b $DEB_TESTING_S3_BUCKET -a amd64 --sign=$APT_SIGNING_KEY_ID --gpg_options="--passphrase-fd 0 --pinentry-mode loopback --batch --digest-algo SHA512" --preserve_versions --visibility public $OMNIBUS_PACKAGE_DIR/*amd64.deb
    - echo "$APT_SIGNING_KEY_PASSPHRASE" | deb-s3 upload -c "pipeline-$CI_PIPELINE_ID" -b $DEB_TESTING_S3_BUCKET -a x86_64 --sign=$APT_SIGNING_KEY_ID --gpg_options="--passphrase-fd 0 --pinentry-mode loopback --batch --digest-algo SHA512" --preserve_versions --visibility public $OMNIBUS_PACKAGE_DIR/*amd64.deb


# deploy rpm packages to yum staging repo
deploy_rpm_testing:
  <<: *run_when_testkitchen_triggered
  stage: testkitchen_deploy
  image: 486234852809.dkr.ecr.us-east-1.amazonaws.com/ci/datadog-agent-builders/deploy:latest
  before_script:
    - ls $OMNIBUS_PACKAGE_DIR
  tags: [ "runner:main", "size:large" ]
  script:
    - source /usr/local/rvm/scripts/rvm
    - rvm use 2.4
    - mkdir -p ./rpmrepo/x86_64/
    - aws s3 sync s3://$RPM_TESTING_S3_BUCKET/pipeline-$CI_PIPELINE_ID ./rpmrepo/
    - cp $OMNIBUS_PACKAGE_DIR/*x86_64.rpm ./rpmrepo/x86_64/
    - createrepo --update -v --checksum sha ./rpmrepo/x86_64
    - aws s3 sync ./rpmrepo/ s3://$RPM_TESTING_S3_BUCKET/pipeline-$CI_PIPELINE_ID --grants read=uri=http://acs.amazonaws.com/groups/global/AllUsers full=id=3a6e02b08553fd157ae3fb918945dd1eaae5a1aa818940381ef07a430cf25732

# deploy rpm packages to yum staging repo
deploy_suse_rpm_testing:
  <<: *run_when_testkitchen_triggered
  stage: testkitchen_deploy
  image: 486234852809.dkr.ecr.us-east-1.amazonaws.com/ci/datadog-agent-builders/deploy:latest
  before_script:
    - ls $OMNIBUS_PACKAGE_DIR_SUSE
  tags: [ "runner:main", "size:large" ]
  script:
    - source /usr/local/rvm/scripts/rvm
    - rvm use 2.4
    - mkdir -p ./rpmrepo/suse/x86_64/
    - aws s3 sync s3://$RPM_TESTING_S3_BUCKET/suse/pipeline-$CI_PIPELINE_ID ./rpmrepo/
    - cp $OMNIBUS_PACKAGE_DIR_SUSE/*x86_64.rpm ./rpmrepo/suse/x86_64/
    - createrepo --update -v --checksum sha ./rpmrepo/suse/x86_64
    - aws s3 sync ./rpmrepo/suse/ s3://$RPM_TESTING_S3_BUCKET/suse/pipeline-$CI_PIPELINE_ID --grants read=uri=http://acs.amazonaws.com/groups/global/AllUsers full=id=3a6e02b08553fd157ae3fb918945dd1eaae5a1aa818940381ef07a430cf25732

# deploy windows packages to our testing bucket
deploy_windows_testing:
  <<: *run_when_testkitchen_triggered
  stage: testkitchen_deploy
  image: 486234852809.dkr.ecr.us-east-1.amazonaws.com/ci/datadog-agent-builders/deploy:latest
  before_script:
    - ls $OMNIBUS_PACKAGE_DIR
  tags: [ "runner:main", "size:large" ]
  script:
    - $S3_CP_CMD --recursive --exclude "*" --include "*.msi" $OMNIBUS_PACKAGE_DIR s3://$WINDOWS_TESTING_S3_BUCKET --grants read=uri=http://acs.amazonaws.com/groups/global/AllUsers full=id=3a6e02b08553fd157ae3fb918945dd1eaae5a1aa818940381ef07a430cf25732

# run dd-agent-testing on windows
kitchen_windows:
  stage: testkitchen_testing
  allow_failure: true
  image: 486234852809.dkr.ecr.us-east-1.amazonaws.com/ci/datadog-agent-builders/dd-agent-testing:latest
  <<: *run_when_testkitchen_triggered
  before_script:
    - rsync -azr --delete ./ $SRC_PATH
  tags: [ "runner:main", "size:large" ]
  script:
    - cd $CI_PROJECT_DIR
    - cd $DD_AGENT_TESTING_DIR
    - rm -rf $CI_PROJECT_DIR/kitchen_logs
    - rm -rf $DD_AGENT_TESTING_DIR/.kitchen
    - mkdir $CI_PROJECT_DIR/kitchen_logs
    - ln -s $CI_PROJECT_DIR/kitchen_logs $DD_AGENT_TESTING_DIR/.kitchen
    - export TEST_PLATFORMS="win2008r2,MicrosoftWindowsServer:WindowsServer:2008-R2-SP1:2.127.20190603"
    - export TEST_PLATFORMS="$TEST_PLATFORMS|win2012,MicrosoftWindowsServer:WindowsServer:2012-Datacenter:3.127.20190603"
    - export TEST_PLATFORMS="$TEST_PLATFORMS|win2012r2,MicrosoftWindowsServer:WindowsServer:2012-R2-Datacenter:4.127.20190603"
    - export TEST_PLATFORMS="$TEST_PLATFORMS|win2016,MicrosoftWindowsServer:WindowsServer:2016-Datacenter-Server-Core:2016.127.20190603"
    - export TEST_PLATFORMS="$TEST_PLATFORMS|win2019,MicrosoftWindowsServer:WindowsServer:2019-Datacenter-Core:2019.0.20190603"
    - bash -l tasks/run-test-kitchen.sh
  artifacts:
    expire_in: 2 weeks
    when: always
    paths:
      - $CI_PROJECT_DIR/kitchen_logs

kitchen_windows_installer:
  stage: testkitchen_testing
  allow_failure: true
  image: 486234852809.dkr.ecr.us-east-1.amazonaws.com/ci/datadog-agent-builders/dd-agent-testing:latest
  <<: *run_when_testkitchen_triggered
  before_script:
    - rsync -azr --delete ./ $SRC_PATH
  tags: [ "runner:main", "size:large" ]
  script:
    - cd $CI_PROJECT_DIR
    - cd $DD_AGENT_TESTING_DIR
    - rm -rf $CI_PROJECT_DIR/kitchen_logs
    - rm -rf $DD_AGENT_TESTING_DIR/.kitchen
    - mkdir $CI_PROJECT_DIR/kitchen_logs
    - ln -s $CI_PROJECT_DIR/kitchen_logs $DD_AGENT_TESTING_DIR/.kitchen
    - export TEST_PLATFORMS="win2012,MicrosoftWindowsServer:WindowsServer:2012-Datacenter:3.127.20190603"
    - bash -l tasks/run-test-kitchen.sh windows-install-test
  artifacts:
    expire_in: 2 weeks
    when: always
    paths:
      - $CI_PROJECT_DIR/kitchen_logs

# run dd-agent-testing on centos
kitchen_centos:
  stage: testkitchen_testing
  allow_failure: false
  image: 486234852809.dkr.ecr.us-east-1.amazonaws.com/ci/datadog-agent-builders/dd-agent-testing:latest
  <<: *run_when_testkitchen_triggered
  before_script:
    - rsync -azr --delete ./ $SRC_PATH
  tags: [ "runner:main", "size:large" ]
  script:
    - cd $CI_PROJECT_DIR
    - cd $DD_AGENT_TESTING_DIR
    - rm -rf $CI_PROJECT_DIR/kitchen_logs
    - rm -rf $DD_AGENT_TESTING_DIR/.kitchen
    - mkdir $CI_PROJECT_DIR/kitchen_logs
    - ln -s $CI_PROJECT_DIR/kitchen_logs $DD_AGENT_TESTING_DIR/.kitchen
    - export TEST_PLATFORMS="centos-69,OpenLogic:CentOS:6.9:6.9.20180530"
    - export TEST_PLATFORMS="$TEST_PLATFORMS|centos-76,OpenLogic:CentOS:7.6:7.6.20190402"
    - bash -l tasks/run-test-kitchen.sh
  artifacts:
    expire_in: 2 weeks
    when: always
    paths:
      - $CI_PROJECT_DIR/kitchen_logs

# run dd-agent-testing on ubuntu
# Could fail if we encounter the issue with apt locks/azure agent, but should be investigated if that's the case
kitchen_ubuntu:
  stage: testkitchen_testing
  allow_failure: false
  image: 486234852809.dkr.ecr.us-east-1.amazonaws.com/ci/datadog-agent-builders/dd-agent-testing:latest
  <<: *run_when_testkitchen_triggered
  before_script:
    - rsync -azr --delete ./ $SRC_PATH
  tags: [ "runner:main", "size:large" ]
  script:
    - cd $CI_PROJECT_DIR
    - cd $DD_AGENT_TESTING_DIR
    - rm -rf $CI_PROJECT_DIR/kitchen_logs
    - rm -rf $DD_AGENT_TESTING_DIR/.kitchen
    - mkdir $CI_PROJECT_DIR/kitchen_logs
    - ln -s $CI_PROJECT_DIR/kitchen_logs $DD_AGENT_TESTING_DIR/.kitchen
    - export TEST_PLATFORMS="ubuntu-14-04,Canonical:UbuntuServer:14.04.5-LTS:14.04.201905140"
    - export TEST_PLATFORMS="$TEST_PLATFORMS|ubuntu-16-04,Canonical:UbuntuServer:16.04.0-LTS:16.04.201906170"
    - export TEST_PLATFORMS="$TEST_PLATFORMS|ubuntu-18-04,Canonical:UbuntuServer:18.04-LTS:18.04.201906040"
    - bash -l tasks/run-test-kitchen.sh
  artifacts:
    expire_in: 2 weeks
    when: always
    paths:
      - $CI_PROJECT_DIR/kitchen_logs

# run dd-agent-testing on suse
kitchen_suse:
  stage: testkitchen_testing
  allow_failure: false
  image: 486234852809.dkr.ecr.us-east-1.amazonaws.com/ci/datadog-agent-builders/dd-agent-testing:latest
  <<: *run_when_testkitchen_triggered
  before_script:
    - rsync -azr --delete ./ $SRC_PATH
  tags: [ "runner:main", "size:large" ]
  script:
    - cd $CI_PROJECT_DIR
    - cd $DD_AGENT_TESTING_DIR
    - rm -rf $CI_PROJECT_DIR/kitchen_logs
    - rm -rf $DD_AGENT_TESTING_DIR/.kitchen
    - mkdir $CI_PROJECT_DIR/kitchen_logs
    - ln -s $CI_PROJECT_DIR/kitchen_logs $DD_AGENT_TESTING_DIR/.kitchen
    - export TEST_PLATFORMS="sles-12,SUSE:SLES:12-SP4:2019.06.17"
    - export TEST_PLATFORMS="$TEST_PLATFORMS|sles-15,SUSE:SLES-Standard:15:2019.06.17"
    - bash -l tasks/run-test-kitchen.sh
  artifacts:
    expire_in: 2 weeks
    when: always
    paths:
      - $CI_PROJECT_DIR/kitchen_logs

# run dd-agent-testing on debian
# Could fail if we encounter the issue with apt locks/azure agent, but should be investigated if that's the case
kitchen_debian:
  stage: testkitchen_testing
  allow_failure: false
  image: 486234852809.dkr.ecr.us-east-1.amazonaws.com/ci/datadog-agent-builders/dd-agent-testing:latest
  <<: *run_when_testkitchen_triggered
  before_script:
    - rsync -azr --delete ./ $SRC_PATH
  tags: [ "runner:main", "size:large" ]
  script:
    - cd $CI_PROJECT_DIR
    - cd $DD_AGENT_TESTING_DIR
    - rm -rf $CI_PROJECT_DIR/kitchen_logs
    - rm -rf $DD_AGENT_TESTING_DIR/.kitchen
    - mkdir $CI_PROJECT_DIR/kitchen_logs
    - ln -s $CI_PROJECT_DIR/kitchen_logs $DD_AGENT_TESTING_DIR/.kitchen
    - export TEST_PLATFORMS="debian-8,credativ:Debian:8:8.20190313.0"
    - export TEST_PLATFORMS="$TEST_PLATFORMS|debian-9,credativ:Debian:9:9.20190515.0"
    - export TEST_PLATFORMS="$TEST_PLATFORMS|debian-10,Debian:debian-10:10:0.20190709.401"
    - bash -l tasks/run-test-kitchen.sh
  artifacts:
    expire_in: 2 weeks
    when: always
    paths:
      - $CI_PROJECT_DIR/kitchen_logs

# run dd-agent-testing
testkitchen_cleanup_s3:
  stage: testkitchen_cleanup
  image: 486234852809.dkr.ecr.us-east-1.amazonaws.com/ci/datadog-agent-builders/deploy:latest
  <<: *run_when_testkitchen_triggered
  tags: [ "runner:main", "size:large" ]
  before_script:
    - ls
  # even if this fails, it shouldn't block the pipeline.
  allow_failure: true
  when: always
  script:
    - aws s3 rm s3://$DEB_TESTING_S3_BUCKET/dists/pipeline-$CI_PIPELINE_ID --recursive
    - aws s3 rm s3://$RPM_TESTING_S3_BUCKET/pipeline-$CI_PIPELINE_ID --recursive
    - aws s3 rm s3://$RPM_TESTING_S3_BUCKET/suse/pipeline-$CI_PIPELINE_ID --recursive
    - aws s3 rm s3://$WINDOWS_TESTING_S3_BUCKET --recursive
    - cd $OMNIBUS_PACKAGE_DIR
    - for deb in $(ls *amd64.deb); do aws s3 rm s3://$DEB_TESTING_S3_BUCKET/pool/d/da/$deb --recursive; done

# run dd-agent-testing
testkitchen_cleanup_azure:
  stage: testkitchen_cleanup
  image: 486234852809.dkr.ecr.us-east-1.amazonaws.com/ci/datadog-agent-builders/dd-agent-testing:latest
  <<: *run_when_testkitchen_triggered
  # even if this fails, it shouldn't block the pipeline.
  allow_failure: true
  when: always
  tags: [ "runner:main", "size:large" ]
  before_script:
    - rsync -azr --delete ./ $SRC_PATH
  script:
    - cd $DD_AGENT_TESTING_DIR
    - bash -l tasks/clean.sh

#
# image_build
#

.docker_build_job_definition: &docker_build_job_definition
  stage: image_build
  tags: [ "runner:docker", "size:large" ]
  image: 486234852809.dkr.ecr.us-east-1.amazonaws.com/docker-notary:0.6.1
  before_script: [ "# noop" ] # Override top level entry
  dependencies: [] # Don't download Gitlab artifacts
  script:
    - aws s3 sync --only-show-errors "s3://dd-ci-artefacts-build-stable/datadog-agent/$CI_PIPELINE_ID" $BUILD_CONTEXT
    - TAG_SUFFIX=${TAG_SUFFIX:-}
    - BUILD_ARG=${BUILD_ARG:-}
    - TARGET_TAG=$IMAGE:v$CI_PIPELINE_ID-${CI_COMMIT_SHA:0:7}$TAG_SUFFIX
    # Pull base image(s) with content trust enabled
    - pip install -r requirements.txt
    - inv -e docker.pull-base-images --signed-pull $BUILD_CONTEXT/Dockerfile
    # Build testing stage if provided
    - test "$TESTING_ARG" && docker build $TESTING_ARG $BUILD_CONTEXT
    # Build release stage and push to ECR
    - docker build $BUILD_ARG --pull --tag $TARGET_TAG $BUILD_CONTEXT
    - docker push $TARGET_TAG

# build agent6 image
build_agent6:
  <<: *docker_build_job_definition
  variables:
    IMAGE: &agent_ecr 486234852809.dkr.ecr.us-east-1.amazonaws.com/ci/datadog-agent/agent
    BUILD_CONTEXT: Dockerfiles/agent
    TAG_SUFFIX: -py2
    BUILD_ARG: --target release --build-arg PYTHON_VERSION=2
    TESTING_ARG:  --target testing --build-arg PYTHON_VERSION=2

# build agent6 jmx image
build_agent6_jmx:
  <<: *docker_build_job_definition
  variables:
    IMAGE: &agent_ecr 486234852809.dkr.ecr.us-east-1.amazonaws.com/ci/datadog-agent/agent
    BUILD_CONTEXT: Dockerfiles/agent
    TAG_SUFFIX: -py2-jmx
    BUILD_ARG: --target release --build-arg WITH_JMX=true --build-arg PYTHON_VERSION=2
    TESTING_ARG:  --target testing --build-arg WITH_JMX=true --build-arg PYTHON_VERSION=2

# TESTING ONLY: This image is for internal testing purposes, not customer facing.
# build agent6 jmx unified image (including python3)
build_agent6_py2py3_jmx:
  <<: *docker_build_job_definition
  variables:
    IMAGE: &agent_ecr 486234852809.dkr.ecr.us-east-1.amazonaws.com/ci/datadog-agent/agent
    BUILD_CONTEXT: Dockerfiles/agent
    TAG_SUFFIX: -py2py3-jmx
    BUILD_ARG: --target release --build-arg WITH_JMX=true
    TESTING_ARG:  --target testing --build-arg WITH_JMX=true

# build agent7 image
build_agent7:
  <<: *docker_build_job_definition
  variables:
    IMAGE: &agent_ecr 486234852809.dkr.ecr.us-east-1.amazonaws.com/ci/datadog-agent/agent
    BUILD_CONTEXT: Dockerfiles/agent
    TAG_SUFFIX: -py3
    BUILD_ARG: --target release --build-arg PYTHON_VERSION=3
    TESTING_ARG:  --target testing --build-arg PYTHON_VERSION=3

# build agent7 jmx image
build_agent7_jmx:
  <<: *docker_build_job_definition
  variables:
    IMAGE: &agent_ecr 486234852809.dkr.ecr.us-east-1.amazonaws.com/ci/datadog-agent/agent
    BUILD_CONTEXT: Dockerfiles/agent
    TAG_SUFFIX: -py3-jmx
    BUILD_ARG: --target release --build-arg WITH_JMX=true --build-arg PYTHON_VERSION=3
    TESTING_ARG:  --target testing --build-arg WITH_JMX=true --build-arg PYTHON_VERSION=3

# build the cluster-agent image
build_cluster_agent:
  <<: *docker_build_job_definition
  variables:
    IMAGE: &cluster-agent_ecr 486234852809.dkr.ecr.us-east-1.amazonaws.com/ci/datadog-agent/cluster-agent
    BUILD_CONTEXT: Dockerfiles/cluster-agent

# build the dogstatsd image
build_dogstatsd:
  <<: *docker_build_job_definition
  variables:
    IMAGE: &dogstatsd_ecr 486234852809.dkr.ecr.us-east-1.amazonaws.com/ci/datadog-agent/dogstatsd
    BUILD_CONTEXT: Dockerfiles/dogstatsd/alpine

#
# Docker dev image deployments
#

twistlock_scan:
  stage: image_deploy
  tags: [ "runner:docker", "size:large" ]
  image: 486234852809.dkr.ecr.us-east-1.amazonaws.com/twistlock-cli:2.5.121
  dependencies: [] # Don't download Gitlab artefacts
  allow_failure: true # Don't block the pipeline
  variables:
    SRC_AGENT: *agent_ecr
    SRC_DSD: *dogstatsd_ecr
    SRC_DCA: *cluster-agent_ecr
  before_script:
    - export SRC_TAG=v$CI_PIPELINE_ID-${CI_COMMIT_SHA:0:7}
    - export DOCKER_CLIENT_ADDRESS=$DOCKER_HOST
    - TWISTLOCK_PASS=$(aws ssm get-parameter --region us-east-1 --name ci.datadog-agent.twistlock_password --with-decryption --query "Parameter.Value" --out text)
    - scan () { echo -e "\n==== Scanning $1 ====\n"; docker pull $1 > /dev/null; /twistcli images scan --address="$TWISTLOCK_URL" --user="$TWISTLOCK_USER" --password="$TWISTLOCK_PASS" --vulnerability-threshold=$THRESHOLD --details $1; }
  script:
    - scan ${SRC_AGENT}:${SRC_TAG}-py2
    - scan ${SRC_AGENT}:${SRC_TAG}-py3
    - scan ${SRC_AGENT}:${SRC_TAG}-py2-jmx
    - scan ${SRC_AGENT}:${SRC_TAG}-py3-jmx
    - scan ${SRC_DSD}:${SRC_TAG}
    - scan ${SRC_DCA}:${SRC_TAG}

.docker_tag_job_definition: &docker_tag_job_definition
  stage: image_deploy
  tags: [ "runner:docker", "size:large" ]
  image: 486234852809.dkr.ecr.us-east-1.amazonaws.com/docker-notary:0.6.1
  before_script:
    - export SRC_TAG=v$CI_PIPELINE_ID-${CI_COMMIT_SHA:0:7}
    - DOCKER_REGISTRY_LOGIN=$(aws ssm get-parameter --region us-east-1 --name ci.datadog-agent.$DOCKER_REGISTRY_LOGIN_SSM_KEY --with-decryption --query "Parameter.Value" --out text)
    - aws ssm get-parameter --region us-east-1 --name ci.datadog-agent.$DOCKER_REGISTRY_PWD_SSM_KEY --with-decryption --query "Parameter.Value" --out text | docker login --username "$DOCKER_REGISTRY_LOGIN" --password-stdin "$DOCKER_REGISTRY_URL"
    - pip install -r requirements.txt
    - if [[ -z "$DELEGATION_PASS_SSM_KEY" ]]; then echo "No signing key set"; exit 0; fi
    - echo "Importing delegation signing key"
    - export DOCKER_CONTENT_TRUST_REPOSITORY_PASSPHRASE=$(aws ssm get-parameter --region us-east-1 --name ci.datadog-agent.$DELEGATION_PASS_SSM_KEY --with-decryption --query "Parameter.Value" --out text)
    - aws ssm get-parameter --region us-east-1 --name ci.datadog-agent.$DELEGATION_KEY_SSM_KEY --with-decryption --query "Parameter.Value" --out text > /tmp/docker.key
    - notary -d ~/.docker/trust key import /tmp/docker.key; rm /tmp/docker.key
  dependencies: [] # Don't download Gitlab artefacts

.docker_hub_variables: &docker_hub_variables
  DOCKER_REGISTRY_LOGIN_SSM_KEY: docker_hub_login
  DOCKER_REGISTRY_PWD_SSM_KEY: docker_hub_pwd
  DELEGATION_KEY_SSM_KEY: docker_hub_signing_key
  DELEGATION_PASS_SSM_KEY: docker_hub_signing_pass
  DOCKER_REGISTRY_URL: docker.io
  SRC_AGENT: *agent_ecr
  SRC_DSD: *dogstatsd_ecr
  SRC_DCA: *cluster-agent_ecr

.quay_variables: &quay_variables
  <<: *docker_hub_variables
  DOCKER_REGISTRY_LOGIN_SSM_KEY: quay_login
  DOCKER_REGISTRY_PWD_SSM_KEY: quay_pwd
  DOCKER_REGISTRY_URL: quay.io

dev_branch_docker_hub:
  <<: *docker_tag_job_definition
  when: manual
  except:
    - master
  variables:
    <<: *docker_hub_variables
  script:
    - inv -e docker.publish --signed-push ${SRC_AGENT}:${SRC_TAG}-py2 datadog/agent-dev:${CI_COMMIT_REF_SLUG}
    - inv -e docker.publish --signed-push ${SRC_AGENT}:${SRC_TAG}-py2 datadog/agent-dev:${CI_COMMIT_REF_SLUG}-py2
    - inv -e docker.publish --signed-push ${SRC_AGENT}:${SRC_TAG}-py3 datadog/agent-dev:${CI_COMMIT_REF_SLUG}-py3
    - inv -e docker.publish --signed-push ${SRC_AGENT}:${SRC_TAG}-py2-jmx datadog/agent-dev:${CI_COMMIT_REF_SLUG}-jmx
    - inv -e docker.publish --signed-push ${SRC_AGENT}:${SRC_TAG}-py2-jmx datadog/agent-dev:${CI_COMMIT_REF_SLUG}-py2-jmx
    - inv -e docker.publish --signed-push ${SRC_AGENT}:${SRC_TAG}-py3-jmx datadog/agent-dev:${CI_COMMIT_REF_SLUG}-py3-jmx
    - inv -e docker.publish --signed-push ${SRC_AGENT}:${SRC_TAG}-py2py3-jmx datadog/agent-dev:${CI_COMMIT_REF_SLUG}-py2py3-jmx
    - inv -e docker.publish --signed-push ${SRC_DSD}:${SRC_TAG} datadog/dogstatsd-dev:${CI_COMMIT_REF_SLUG}

dev_master_docker_hub:
  <<: *docker_tag_job_definition
  only:
    - master
  variables:
    <<: *docker_hub_variables
  script:
    - inv -e docker.publish --signed-push ${SRC_AGENT}:${SRC_TAG}-py2 datadog/agent-dev:master
    - inv -e docker.publish --signed-push ${SRC_AGENT}:${SRC_TAG}-py2 datadog/agent-dev:master-py2
    - inv -e docker.publish --signed-push ${SRC_AGENT}:${SRC_TAG}-py3 datadog/agent-dev:master-py3
    - inv -e docker.publish --signed-push ${SRC_AGENT}:${SRC_TAG}-py2-jmx datadog/agent-dev:master-jmx
    - inv -e docker.publish --signed-push ${SRC_AGENT}:${SRC_TAG}-py2-jmx datadog/agent-dev:master-py2-jmx
    - inv -e docker.publish --signed-push ${SRC_AGENT}:${SRC_TAG}-py3-jmx datadog/agent-dev:master-py3-jmx
    - inv -e docker.publish --signed-push ${SRC_DSD}:${SRC_TAG} datadog/dogstatsd-dev:master

dca_dev_branch_docker_hub:
  <<: *docker_tag_job_definition
  when: manual
  except:
    - master
  variables:
    <<: *docker_hub_variables
  script:
    - inv -e docker.publish --signed-push ${SRC_DCA}:${SRC_TAG} datadog/cluster-agent-dev:${CI_COMMIT_REF_SLUG}

dca_dev_master_docker_hub:
  <<: *docker_tag_job_definition
  only:
    - master
  variables:
    <<: *docker_hub_variables
  script:
    - inv -e docker.publish --signed-push ${SRC_DCA}:${SRC_TAG} datadog/cluster-agent-dev:master

# deploys nightlies to agent-dev
dev_nightly_docker_hub:
  <<: *docker_tag_job_definition
  <<: *run_when_triggered_on_nightly
  variables:
    <<: *docker_hub_variables
  script:
    - inv -e docker.publish --signed-push ${SRC_AGENT}:${SRC_TAG}-py2 datadog/agent-dev:nightly-${CI_COMMIT_SHORT_SHA}
    - inv -e docker.publish --signed-push ${SRC_AGENT}:${SRC_TAG}-py2 datadog/agent-dev:nightly-${CI_COMMIT_SHORT_SHA}-py2
    - inv -e docker.publish --signed-push ${SRC_AGENT}:${SRC_TAG}-py3 datadog/agent-dev:nightly-${CI_COMMIT_SHORT_SHA}-py3
    - inv -e docker.publish --signed-push ${SRC_AGENT}:${SRC_TAG}-py2-jmx datadog/agent-dev:nightly-${CI_COMMIT_SHORT_SHA}-jmx
    - inv -e docker.publish --signed-push ${SRC_AGENT}:${SRC_TAG}-py2-jmx datadog/agent-dev:nightly-${CI_COMMIT_SHORT_SHA}-py2-jmx
    - inv -e docker.publish --signed-push ${SRC_AGENT}:${SRC_TAG}-py3-jmx datadog/agent-dev:nightly-${CI_COMMIT_SHORT_SHA}-py3-jmx
    - inv -e docker.publish --signed-push ${SRC_DSD}:${SRC_TAG} datadog/dogstatsd-dev:nightly-${CI_COMMIT_SHORT_SHA}

#
# Check Deploy
#

# Check that the current version hasn't already been deployed (we don't want to
# overwrite a public package). To update an erroneous package, first remove it
# from our S3 bucket.
check_already_deployed_version:
  <<: *run_when_triggered
  stage: check_deploy
  image: 486234852809.dkr.ecr.us-east-1.amazonaws.com/ci/datadog-agent-builders/deploy:latest
  before_script:
    - ls $OMNIBUS_PACKAGE_DIR
  tags: [ "runner:main", "size:large" ]
  script:
    - cd $OMNIBUS_PACKAGE_DIR && /deploy_scripts/fail_deb_is_pkg_already_exists.sh

# If we trigger a build only pipeline we stop here.
check_if_build_only:
  <<: *run_when_triggered
  stage: check_deploy
  image: 486234852809.dkr.ecr.us-east-1.amazonaws.com/ci/datadog-agent-builders/deploy:latest
  before_script:
    - ls $OMNIBUS_PACKAGE_DIR
  tags: [ "runner:main", "size:large" ]
  script:
    - if [ "$DEB_RPM_BUCKET_BRANCH" == "none" ]; then echo "Stopping pipeline"; exit 1; fi

#
# deploy
#

# deploy debian packages to apt staging repo
deploy_deb:
  <<: *run_when_triggered
  stage: deploy
  image: 486234852809.dkr.ecr.us-east-1.amazonaws.com/ci/datadog-agent-builders/deploy:latest
  before_script:
    - ls $OMNIBUS_PACKAGE_DIR
  tags: [ "runner:main", "size:large" ]
  script:
    # We first check that the current version hasn't already been deployed
    # (same as the check_already_deployed_version). We do this twice to mitigate
    # races and issues with retries while failing early if there is an issue.
    - pushd $OMNIBUS_PACKAGE_DIR
    - /deploy_scripts/fail_deb_is_pkg_already_exists.sh
    - popd
    - source /usr/local/rvm/scripts/rvm
    - rvm use 2.4

    - set +x # make sure we don't output the creds to the build log

    - APT_SIGNING_KEY_ID=$(aws ssm get-parameter --region us-east-1 --name ci.datadog-agent.apt_signing_key_id --with-decryption --query "Parameter.Value" --out text)
    - APT_SIGNING_PRIVATE_KEY_PART1=$(aws ssm get-parameter --region us-east-1 --name ci.datadog-agent.apt_signing_private_key_part1 --with-decryption --query "Parameter.Value" --out text)
    - APT_SIGNING_PRIVATE_KEY_PART2=$(aws ssm get-parameter --region us-east-1 --name ci.datadog-agent.apt_signing_private_key_part2 --with-decryption --query "Parameter.Value" --out text)
    - APT_SIGNING_KEY_PASSPHRASE=$(aws ssm get-parameter --region us-east-1 --name ci.datadog-agent.apt_signing_key_passphrase --with-decryption --query "Parameter.Value" --out text)

    - echo "$APT_SIGNING_KEY_ID"
    - printf -- "$APT_SIGNING_PRIVATE_KEY_PART1\n$APT_SIGNING_PRIVATE_KEY_PART2\n" | gpg --import --batch

    # Release the artifacts to the "6" component
    - echo "$APT_SIGNING_KEY_PASSPHRASE" | deb-s3 upload -c $DEB_RPM_BUCKET_BRANCH -m 6 -b $DEB_S3_BUCKET -a amd64 --sign=$APT_SIGNING_KEY_ID --gpg_options="--passphrase-fd 0 --pinentry-mode loopback --batch --digest-algo SHA512" --preserve_versions --visibility public $OMNIBUS_PACKAGE_DIR/*amd64.deb
    - echo "$APT_SIGNING_KEY_PASSPHRASE" | deb-s3 upload -c $DEB_RPM_BUCKET_BRANCH -m 6 -b $DEB_S3_BUCKET -a x86_64 --sign=$APT_SIGNING_KEY_ID --gpg_options="--passphrase-fd 0 --pinentry-mode loopback --batch --digest-algo SHA512" --preserve_versions --visibility public $OMNIBUS_PACKAGE_DIR/*amd64.deb

# deploy windows packages to a public s3 bucket when pushed on master
deploy_windows_master:
  stage: deploy
  image: 486234852809.dkr.ecr.us-east-1.amazonaws.com/ci/datadog-agent-builders/deploy:latest
  before_script:
    - ls $OMNIBUS_PACKAGE_DIR
  <<: *run_when_triggered_on_nightly
  tags: [ "runner:main", "size:large" ]
  script:
    - $S3_CP_CMD --recursive --exclude "*" --include "*.msi" $OMNIBUS_PACKAGE_DIR s3://$WINDOWS_BUILDS_S3_BUCKET/master/ --grants read=uri=http://acs.amazonaws.com/groups/global/AllUsers full=id=3a6e02b08553fd157ae3fb918945dd1eaae5a1aa818940381ef07a430cf25732
    - $S3_CP_CMD $OMNIBUS_PACKAGE_DIR/datadog-agent-*-x86_64.msi "s3://$WINDOWS_BUILDS_S3_BUCKET/master/datadog-agent-6-latest.amd64.msi" --grants read=uri=http://acs.amazonaws.com/groups/global/AllUsers full=id=3a6e02b08553fd157ae3fb918945dd1eaae5a1aa818940381ef07a430cf25732

# deploy windows packages to a public s3 bucket when tagged
deploy_windows_tags:
  stage: deploy
  image: 486234852809.dkr.ecr.us-east-1.amazonaws.com/ci/datadog-agent-builders/deploy:latest
  before_script:
    - ls $OMNIBUS_PACKAGE_DIR
  <<: *run_when_triggered_on_tag
  tags: [ "runner:main", "size:large" ]
  script:
    - $S3_CP_CMD --recursive --exclude "*" --include "*.msi" $OMNIBUS_PACKAGE_DIR s3://$WINDOWS_BUILDS_S3_BUCKET/tagged/ --grants read=uri=http://acs.amazonaws.com/groups/global/AllUsers full=id=3a6e02b08553fd157ae3fb918945dd1eaae5a1aa818940381ef07a430cf25732
    # By default we update the "latest" artifacts on our s3 bucket so the
    # staging box can pick it up. Allow the job to skip this step if needed
    # (when building a custom beta for example).
    - if [ "WINDOWS_DO_NOT_UPDATE_LATEST" != "true" ]; then $S3_CP_CMD $OMNIBUS_PACKAGE_DIR/datadog-agent-*-x86_64.msi s3://$WINDOWS_BUILDS_S3_BUCKET/tagged/datadog-agent-6-latest.amd64.msi --grants read=uri=http://acs.amazonaws.com/groups/global/AllUsers full=id=3a6e02b08553fd157ae3fb918945dd1eaae5a1aa818940381ef07a430cf25732; fi

# deploy android packages to a public s3 bucket when tagged
deploy_android_tags:
  stage: deploy
  image: 486234852809.dkr.ecr.us-east-1.amazonaws.com/ci/datadog-agent-builders/deploy:latest
  before_script:
    - ls $OMNIBUS_PACKAGE_DIR
  <<: *run_when_triggered_on_tag
  tags: [ "runner:main", "size:large" ]
  script:
    - $S3_CP_CMD --recursive --exclude "*" --include "*.apk" $OMNIBUS_PACKAGE_DIR s3://$ANDROID_BUILDS_S3_BUCKET/tagged/ --grants read=uri=http://acs.amazonaws.com/groups/global/AllUsers full=id=3a6e02b08553fd157ae3fb918945dd1eaae5a1aa818940381ef07a430cf25732

# deploy rpm packages to yum staging repo
deploy_rpm:
  <<: *run_when_triggered
  stage: deploy
  image: 486234852809.dkr.ecr.us-east-1.amazonaws.com/ci/datadog-agent-builders/deploy:latest
  before_script:
    - ls $OMNIBUS_PACKAGE_DIR
  tags: [ "runner:main", "size:large" ]
  script:
    - source /usr/local/rvm/scripts/rvm
    - rvm use 2.4
    - mkdir -p ./rpmrepo/6/x86_64/
    - aws s3 sync s3://$RPM_S3_BUCKET/$DEB_RPM_BUCKET_BRANCH/6/ ./rpmrepo/6/

    # add RPMs to new "6" branch
    - cp $OMNIBUS_PACKAGE_DIR/*x86_64.rpm ./rpmrepo/6/x86_64/
    - createrepo --update -v --checksum sha ./rpmrepo/6/x86_64

    # sync to S3
    - aws s3 sync ./rpmrepo/6/ s3://$RPM_S3_BUCKET/$DEB_RPM_BUCKET_BRANCH/6/ --grants read=uri=http://acs.amazonaws.com/groups/global/AllUsers full=id=3a6e02b08553fd157ae3fb918945dd1eaae5a1aa818940381ef07a430cf25732

# deploy suse rpm packages to yum staging repo
deploy_suse_rpm:
  <<: *run_when_triggered
  stage: deploy
  image: 486234852809.dkr.ecr.us-east-1.amazonaws.com/ci/datadog-agent-builders/deploy:latest
  before_script:
    - ls $OMNIBUS_PACKAGE_DIR_SUSE
  tags: [ "runner:main", "size:large" ]
  script:
    - source /usr/local/rvm/scripts/rvm
    - rvm use 2.4
    - mkdir -p ./rpmrepo/6/x86_64/
    - aws s3 sync s3://$RPM_S3_BUCKET/suse/$DEB_RPM_BUCKET_BRANCH/6/ ./rpmrepo/6/

    # add RPMs to new "6" branch
    - cp $OMNIBUS_PACKAGE_DIR_SUSE/*x86_64.rpm ./rpmrepo/6/x86_64/
    - createrepo --update -v --checksum sha ./rpmrepo/6/x86_64

    # sync to S3
    - aws s3 sync ./rpmrepo/6/ s3://$RPM_S3_BUCKET/suse/$DEB_RPM_BUCKET_BRANCH/6/ --grants read=uri=http://acs.amazonaws.com/groups/global/AllUsers full=id=3a6e02b08553fd157ae3fb918945dd1eaae5a1aa818940381ef07a430cf25732

# deploy dsd binary to staging bucket
deploy_dsd:
  <<: *run_when_triggered
  stage: deploy
  image: 486234852809.dkr.ecr.us-east-1.amazonaws.com/ci/datadog-agent-builders/deploy:latest
  before_script:
    - ls $OMNIBUS_PACKAGE_DIR
  tags: [ "runner:main", "size:large" ]
  script:
    - $S3_CP_CMD $S3_ARTEFACTS_URI/dogstatsd/dogstatsd ./dogstatsd
    - export PACKAGE_VERSION=$(inv agent.version --url-safe)
    - aws s3 cp --region us-east-1 ./dogstatsd $S3_DSD6_URI/dogstatsd-$PACKAGE_VERSION --grants read=uri=http://acs.amazonaws.com/groups/global/AllUsers full=id=3a6e02b08553fd157ae3fb918945dd1eaae5a1aa818940381ef07a430cf25732

# deploy dsd binary to staging bucket
deploy_puppy:
  <<: *run_when_triggered
  stage: deploy
  image: 486234852809.dkr.ecr.us-east-1.amazonaws.com/ci/datadog-agent-builders/deploy:latest
  before_script:
    - ls $OMNIBUS_PACKAGE_DIR
  tags: [ "runner:main", "size:large" ]
  script:
    - $S3_CP_CMD $S3_ARTEFACTS_URI/puppy/agent ./agent
    - export PACKAGE_VERSION=$(inv agent.version --url-safe)
    - aws s3 cp --region us-east-1 ./agent $S3_DSD6_URI/puppy/agent-$PACKAGE_VERSION --grants read=uri=http://acs.amazonaws.com/groups/global/AllUsers full=id=3a6e02b08553fd157ae3fb918945dd1eaae5a1aa818940381ef07a430cf25732

# deploy process agent and system-probe to staging bucket
deploy_process_and_sysprobe:
  stage: internal_deploy
  when: manual
  image: 486234852809.dkr.ecr.us-east-1.amazonaws.com/ci/datadog-agent-builders/deploy:latest
  before_script:
    - cd $OMNIBUS_PACKAGE_DIR
    - ls
  tags: [ "runner:main", "size:large" ]
  script:
    - dpkg -x datadog-agent_*_amd64.deb ./out
    # Use tag or shortened branch with short commit hash to identify the binary
    - export SHORT_REF=$(echo $CI_COMMIT_REF_NAME | cut -d'/' -f2- | cut -c -10 | sed -E 's/[^[:alnum:]]+/-/g')
    - export NAME="${CI_COMMIT_TAG:-$SHORT_REF}-${CI_COMMIT_SHA:0:7}"
    - echo "Uploading with name=$NAME"
    - $S3_CP_CMD ./out/opt/datadog-agent/embedded/bin/process-agent s3://$PROCESS_S3_BUCKET/process-agent-amd64-$NAME --grants read=uri=http://acs.amazonaws.com/groups/global/AllUsers full=id=612548d92af7fa77f7ad7bcab230494f7310438ac6332e904a8fb2e6daa5cb23
    - $S3_CP_CMD ./out/opt/datadog-agent/embedded/bin/system-probe s3://$PROCESS_S3_BUCKET/system-probe-amd64-$NAME --grants read=uri=http://acs.amazonaws.com/groups/global/AllUsers full=id=612548d92af7fa77f7ad7bcab230494f7310438ac6332e904a8fb2e6daa5cb23

#
# Docker releases
#

tag_release_6:
  <<: *docker_tag_job_definition
  <<: *run_when_triggered_on_tag
  stage: deploy
  when: manual
  variables:
    <<: *docker_hub_variables
  script:
    - inv -e docker.publish --signed-push ${SRC_AGENT}:${SRC_TAG}-py2 datadog/agent:${CI_COMMIT_TAG}
    - inv -e docker.publish --signed-push ${SRC_AGENT}:${SRC_TAG}-py2-jmx datadog/agent:${CI_COMMIT_TAG}-jmx
    - inv -e docker.publish --signed-push ${SRC_DSD}:${SRC_TAG} datadog/dogstatsd:${CI_COMMIT_TAG}

tag_release_7:
  <<: *docker_tag_job_definition
  <<: *run_when_triggered_on_tag
  stage: deploy
  when: manual
  variables:
    <<: *docker_hub_variables
  script:
    - inv -e docker.publish --signed-push ${SRC_AGENT}:${SRC_TAG}-py3 datadog/agent:${CI_COMMIT_TAG}
    - inv -e docker.publish --signed-push ${SRC_AGENT}:${SRC_TAG}-py3-jmx datadog/agent:${CI_COMMIT_TAG}-jmx

latest_release_6:
  <<: *docker_tag_job_definition
  <<: *run_when_triggered_on_tag
  stage: deploy
  when: manual
  variables:
    <<: *docker_hub_variables
  script:
    - inv -e docker.publish --signed-push ${SRC_AGENT}:${SRC_TAG}-py2 datadog/agent:latest
    - inv -e docker.publish --signed-push ${SRC_AGENT}:${SRC_TAG}-py2-jmx datadog/agent:latest-jmx
    # TODO: remove previous lines and uncomment the following when agent 7 is released
    #- inv -e docker.publish --signed-push ${SRC_AGENT}:${SRC_TAG}-py2 datadog/agent:latest-py2
    #- inv -e docker.publish --signed-push ${SRC_AGENT}:${SRC_TAG}-py2-jmx datadog/agent:latest-py2-jmx
    - inv -e docker.publish --signed-push ${SRC_DSD}:${SRC_TAG} datadog/dogstatsd:latest

latest_release_7:
  <<: *docker_tag_job_definition
  <<: *run_when_triggered_on_tag
  stage: deploy
  when: manual
  variables:
    <<: *docker_hub_variables
  script:
    - inv -e docker.publish --signed-push ${SRC_AGENT}:${SRC_TAG}-py3 datadog/agent:latest-py3
    - inv -e docker.publish --signed-push ${SRC_AGENT}:${SRC_TAG}-py3-jmx datadog/agent:latest-py3-jmx

#
# Use these steps to revert the latest tags to a previous release
# while maintaining content trust signatures
# - remove the leading dot from the name
# - set the RELEASE envvar
# - in the gitlab pipeline view, trigger the step (in the first column)
#

.latest_revert_to_previous_release_6:
  <<: *docker_tag_job_definition
  stage: source_test
  when: manual
  variables:
    <<: *docker_hub_variables
    RELEASE: ""  # tag name of the non-jmx version, for example "6.9.0"
  script:
    - if [[ -z "$RELEASE" ]]; then echo "Need release version to revert to"; exit 1; fi
    - inv -e docker.publish --signed-pull --signed-push datadog/agent:${RELEASE} datadog/agent:latest
    - inv -e docker.publish --signed-pull --signed-push datadog/agent:${RELEASE}-jmx datadog/agent:latest-jmx
    # TODO: remove previous lines and uncomment the following when agent 7 is released
    #- inv -e docker.publish --signed-pull --signed-push datadog/agent:${RELEASE} datadog/agent:latest-py2
    #- inv -e docker.publish --signed-pull --signed-push datadog/agent:${RELEASE}-jmx datadog/agent:latest-py2-jmx
    - inv -e docker.publish --signed-pull --signed-push datadog/dogstatsd:${RELEASE} datadog/dogstatsd:latest

.latest_revert_to_previous_release_7:
  <<: *docker_tag_job_definition
  stage: source_test
  when: manual
  variables:
    <<: *docker_hub_variables
    RELEASE: ""  # tag name of the non-jmx version, for example "6.9.0"
  script:
    - if [[ -z "$RELEASE" ]]; then echo "Need release version to revert to"; exit 1; fi
    - inv -e docker.publish --signed-pull --signed-push datadog/agent:${RELEASE} datadog/agent:latest-py3
    - inv -e docker.publish --signed-pull --signed-push datadog/agent:${RELEASE}-jmx datadog/agent:latest-py3-jmx

#
# Use this step to delete a tag of a given image
# We call the Docker Hub API because docker cli doesn't support deleting tags
# - remove the leading dot from the name
# - set the IMAGE and TAG envvars
# - in the gitlab pipeline view, trigger the step (in the first column)
#
.delete_docker_tag:
  tags: [ "runner:docker", "size:large" ]
  image: 486234852809.dkr.ecr.us-east-1.amazonaws.com/docker-notary:0.6.1
  before_script:
    - DOCKER_REGISTRY_LOGIN=$(aws ssm get-parameter --region us-east-1 --name ci.datadog-agent.$DOCKER_REGISTRY_LOGIN_SSM_KEY --with-decryption --query "Parameter.Value" --out text)
    - PASS=$(aws ssm get-parameter --region us-east-1 --name ci.datadog-agent.$DOCKER_REGISTRY_PWD_SSM_KEY --with-decryption --query "Parameter.Value" --out text)
    - pip install -r requirements.txt
    - |
      export DOCKER_TOKEN=`curl -s -H "Content-Type: application/json" -X POST -d '{"username": "'$DOCKER_REGISTRY_LOGIN'", "password": "'$PASS'"}' https://hub.docker.com/v2/users/login/ | python -c 'import sys, json; print(json.load(sys.stdin)["token"].strip())'`
  dependencies: [] # Don't download Gitlab artefacts
  stage: source_test
  when: manual
  variables:
    <<: *docker_hub_variables
    IMAGE: ""  # image name, for example "agent"
    TAG: ""  # tag name, for example "6.9.0"
    ORGANIZATION: "datadog"
  script:
    - if [[ -z "$IMAGE" ]]; then echo "Need an image"; exit 1; fi
    - if [[ -z "$TAG" ]]; then echo "Need a tag to delete"; exit 1; fi
    - inv -e docker.delete ${ORGANIZATION} ${IMAGE} ${TAG} ${DOCKER_TOKEN} &>/dev/null

dca_tag_release:
  <<: *docker_tag_job_definition
  <<: *run_when_triggered_on_tag
  stage: deploy
  when: manual
  variables:
    <<: *docker_hub_variables
  script:
    - inv -e docker.publish --signed-push ${SRC_DCA}:${SRC_TAG} datadog/cluster-agent:${CI_COMMIT_TAG#$(echo "dca-")}

dca_latest_release:
  <<: *docker_tag_job_definition
  <<: *run_when_triggered_on_tag
  stage: deploy
  when: manual
  variables:
    <<: *docker_hub_variables
  script:
    - inv -e docker.publish --signed-push ${SRC_DCA}:${SRC_TAG} datadog/cluster-agent:latest

# invalidate cloudfront cache
deploy_cloudfront_invalidate:
  <<: *run_when_triggered
  stage: deploy_invalidate
  image: 486234852809.dkr.ecr.us-east-1.amazonaws.com/ci/datadog-agent-builders/deploy:latest
  before_script:
    - ls $OMNIBUS_PACKAGE_DIR
  tags: [ "runner:main", "size:large" ]
  when: always
  script:
    - cd /deploy_scripts/cloudfront-invalidation
    - "REPO=apt PATTERN_SUBSTRING=/$DEB_RPM_BUCKET_BRANCH/ ./invalidate.sh"
    - "REPO=yum PATTERN_SUBSTRING=/$DEB_RPM_BUCKET_BRANCH/ ./invalidate.sh"

#
# end to end
#

.pupernetes_template: &pupernetes_template
  stage: e2e
  image: 486234852809.dkr.ecr.us-east-1.amazonaws.com/ci/datadog-agent-builders/deploy:latest
  tags: [ "runner:main", "size:large" ]
  before_script: [ "# noop" ] # Override top level entry
  script:
  - inv -e e2e-tests --image=datadog/agent-dev:$CI_COMMIT_REF_SLUG

pupernetes-dev:
  <<: *pupernetes_template
  when: manual
  except:
    - master
    - tags

pupernetes-master:
  <<: *pupernetes_template
  only:
    - master
  script:
  - inv -e e2e-tests --image=datadog/agent-dev:master

pupernetes-tags:
  <<: *pupernetes_template
  <<: *run_when_triggered_on_tag
  when: manual
  script:
  # note: it's not the agent-dev
  - inv -e e2e-tests --image=datadog/agent:$CI_COMMIT_TAG<|MERGE_RESOLUTION|>--- conflicted
+++ resolved
@@ -167,11 +167,7 @@
 # run tests for rpm-x64
 run_test_rpm-x64:
   stage: source_test
-<<<<<<< HEAD
-  image: 486234852809.dkr.ecr.us-east-1.amazonaws.com/ci/datadog-agent-buildimages/rpm_x64:v1555595-c27fe13
-=======
   image: 486234852809.dkr.ecr.us-east-1.amazonaws.com/ci/datadog-agent-buildimages/rpm_x64:v1583774-0212fb8
->>>>>>> bd69d6a1
   tags: [ "runner:main", "size:2xlarge" ]
   script:
     # Exclude systemd because it cannot succeed on Centos 6: the image doesn't have the shared object required by
@@ -219,11 +215,7 @@
 # check consistency of Gopkg.lock
 run_dep_check_lock:
   stage: source_test
-<<<<<<< HEAD
-  image: 486234852809.dkr.ecr.us-east-1.amazonaws.com/ci/datadog-agent-buildimages/deb_x64:v1555595-c27fe13
-=======
   image: 486234852809.dkr.ecr.us-east-1.amazonaws.com/ci/datadog-agent-buildimages/deb_x64:v1583774-0212fb8
->>>>>>> bd69d6a1
   tags: [ "runner:main", "size:large" ]
   before_script:
     - cd $SRC_PATH
@@ -241,11 +233,7 @@
 # build dogstatsd static for deb-x64
 build_dogstatsd_static-deb_x64:
   stage: binary_build
-<<<<<<< HEAD
-  image: 486234852809.dkr.ecr.us-east-1.amazonaws.com/ci/datadog-agent-buildimages/deb_x64:v1555595-c27fe13
-=======
   image: 486234852809.dkr.ecr.us-east-1.amazonaws.com/ci/datadog-agent-buildimages/deb_x64:v1583774-0212fb8
->>>>>>> bd69d6a1
   tags: [ "runner:main", "size:large" ]
   script:
     - inv -e dogstatsd.build --static
@@ -254,11 +242,7 @@
 # build puppy agent for deb-x64, to make sure the build is not broken because of build flags
 build_puppy_agent-deb_x64:
   stage: binary_build
-<<<<<<< HEAD
-  image: 486234852809.dkr.ecr.us-east-1.amazonaws.com/ci/datadog-agent-buildimages/deb_x64:v1555595-c27fe13
-=======
   image: 486234852809.dkr.ecr.us-east-1.amazonaws.com/ci/datadog-agent-buildimages/deb_x64:v1583774-0212fb8
->>>>>>> bd69d6a1
   tags: [ "runner:main", "size:large" ]
   script:
     - inv -e agent.build --puppy
@@ -267,11 +251,7 @@
 # build puppy agent for ARM, to make sure the build is not broken because of build targets
 build_puppy_agent-deb_x64_arm:
   stage: binary_build
-<<<<<<< HEAD
-  image: 486234852809.dkr.ecr.us-east-1.amazonaws.com/ci/datadog-agent-buildimages/deb_x64:v1555595-c27fe13
-=======
   image: 486234852809.dkr.ecr.us-east-1.amazonaws.com/ci/datadog-agent-buildimages/deb_x64:v1583774-0212fb8
->>>>>>> bd69d6a1
   tags: [ "runner:main", "size:large" ]
   script:
     - GOOS=linux GOARCH=arm inv -e agent.build --puppy
@@ -279,11 +259,7 @@
 # build dogstatsd for deb-x64
 build_dogstatsd-deb_x64:
   stage: binary_build
-<<<<<<< HEAD
-  image: 486234852809.dkr.ecr.us-east-1.amazonaws.com/ci/datadog-agent-buildimages/deb_x64:v1555595-c27fe13
-=======
   image: 486234852809.dkr.ecr.us-east-1.amazonaws.com/ci/datadog-agent-buildimages/deb_x64:v1583774-0212fb8
->>>>>>> bd69d6a1
   tags: [ "runner:main", "size:large" ]
   script:
     - inv -e dogstatsd.build
@@ -292,11 +268,7 @@
 # build cluster-agent bin
 cluster_agent-build:
   stage: binary_build
-<<<<<<< HEAD
-  image: 486234852809.dkr.ecr.us-east-1.amazonaws.com/ci/datadog-agent-buildimages/deb_x64:v1555595-c27fe13
-=======
   image: 486234852809.dkr.ecr.us-east-1.amazonaws.com/ci/datadog-agent-buildimages/deb_x64:v1583774-0212fb8
->>>>>>> bd69d6a1
   tags: [ "runner:main", "size:large" ]
   script:
     - inv -e cluster-agent.build
@@ -324,11 +296,7 @@
 # run benchmarks on deb
 # run_benchmarks-deb_x64:
 #   stage: integration_test
-<<<<<<< HEAD
-#   image: 486234852809.dkr.ecr.us-east-1.amazonaws.com/ci/datadog-agent-buildimages/deb_x64:v1555595-c27fe13
-=======
 #   image: 486234852809.dkr.ecr.us-east-1.amazonaws.com/ci/datadog-agent-buildimages/deb_x64:v1576678-345e51f
->>>>>>> bd69d6a1
 #   allow_failure: true  # FIXME: this was set to true to temporarily unblock the pipeline
 #   tags: [ "runner:main", "size:large" ]
 #   script:
@@ -351,11 +319,7 @@
 # check the size of the static dogstatsd binary
 run_dogstatsd_size_test:
   stage: integration_test
-<<<<<<< HEAD
-  image: 486234852809.dkr.ecr.us-east-1.amazonaws.com/ci/datadog-agent-buildimages/deb_x64:v1555595-c27fe13
-=======
   image: 486234852809.dkr.ecr.us-east-1.amazonaws.com/ci/datadog-agent-buildimages/deb_x64:v1583774-0212fb8
->>>>>>> bd69d6a1
   tags: [ "runner:main", "size:large" ]
   before_script:
     # Disable global before_script
@@ -371,11 +335,7 @@
 # build Agent package for deb-x64
 agent_deb-x64:
   stage: package_build
-<<<<<<< HEAD
-  image: 486234852809.dkr.ecr.us-east-1.amazonaws.com/ci/datadog-agent-buildimages/deb_x64:v1555595-c27fe13
-=======
   image: 486234852809.dkr.ecr.us-east-1.amazonaws.com/ci/datadog-agent-buildimages/deb_x64:v1583774-0212fb8
->>>>>>> bd69d6a1
   tags: [ "runner:main", "size:2xlarge" ]
   variables:
     AWS_CONTAINER_CREDENTIALS_RELATIVE_URI: /credentials
@@ -405,11 +365,7 @@
 # build Agent package for deb-x64
 puppy_deb-x64:
   stage: package_build
-<<<<<<< HEAD
-  image: 486234852809.dkr.ecr.us-east-1.amazonaws.com/ci/datadog-agent-buildimages/deb_x64:v1555595-c27fe13
-=======
   image: 486234852809.dkr.ecr.us-east-1.amazonaws.com/ci/datadog-agent-buildimages/deb_x64:v1583774-0212fb8
->>>>>>> bd69d6a1
   tags: [ "runner:main", "size:2xlarge" ]
   variables:
     AWS_CONTAINER_CREDENTIALS_RELATIVE_URI: /credentials
@@ -437,11 +393,7 @@
 # build Agent package for rpm-x64
 agent_rpm-x64:
   stage: package_build
-<<<<<<< HEAD
-  image: 486234852809.dkr.ecr.us-east-1.amazonaws.com/ci/datadog-agent-buildimages/rpm_x64:v1555595-c27fe13
-=======
   image: 486234852809.dkr.ecr.us-east-1.amazonaws.com/ci/datadog-agent-buildimages/rpm_x64:v1583774-0212fb8
->>>>>>> bd69d6a1
   tags: [ "runner:main", "size:2xlarge" ]
   variables:
     AWS_CONTAINER_CREDENTIALS_RELATIVE_URI: /credentials
@@ -576,11 +528,7 @@
 # build Dogstastd package for deb-x64
 dogstatsd_deb-x64:
   stage: package_build
-<<<<<<< HEAD
-  image: 486234852809.dkr.ecr.us-east-1.amazonaws.com/ci/datadog-agent-buildimages/deb_x64:v1555595-c27fe13
-=======
   image: 486234852809.dkr.ecr.us-east-1.amazonaws.com/ci/datadog-agent-buildimages/deb_x64:v1583774-0212fb8
->>>>>>> bd69d6a1
   tags: [ "runner:main", "size:large" ]
   variables:
     AWS_CONTAINER_CREDENTIALS_RELATIVE_URI: /credentials
@@ -608,11 +556,7 @@
 # build Dogstastd package for rpm-x64
 dogstatsd_rpm-x64:
   stage: package_build
-<<<<<<< HEAD
-  image: 486234852809.dkr.ecr.us-east-1.amazonaws.com/ci/datadog-agent-buildimages/rpm_x64:v1555595-c27fe13
-=======
   image: 486234852809.dkr.ecr.us-east-1.amazonaws.com/ci/datadog-agent-buildimages/rpm_x64:v1583774-0212fb8
->>>>>>> bd69d6a1
   tags: [ "runner:main", "size:large" ]
   variables:
     AWS_CONTAINER_CREDENTIALS_RELATIVE_URI: /credentials
